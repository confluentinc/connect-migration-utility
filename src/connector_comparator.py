"""
Apache Connect Migration Utility
Copyright 2024-2025 The Apache Software Foundation

This product includes software developed at The Apache Software Foundation.
"""

import json
import logging
import os

from pathlib import Path
from typing import Dict, Any, List, Optional, Set
import re
from semantic_matcher import SemanticMatcher, Property
import base64
import requests

from config_discovery import ConfigDiscovery


class ConnectorComparator:
    DISCOVERED_CONFIGS_DIR: Path = Path("discovered_configs")
    SUCCESSFUL_CONFIGS_SUBDIR: Path = Path("successful_configs")
    UNSUCCESSFUL_CONFIGS_SUBDIR: Path = Path("unsuccessful_configs_with_errors")

    def __init__(self, input_file: Path, output_dir: Path, worker_urls: List[str] = None,
                 env_id: str = None, lkc_id: str = None, bearer_token: str = None, disable_ssl_verify: bool = False):
        self.logger = logging.getLogger(__name__)
        self.input_file = input_file
        self.output_dir = output_dir
        # Use local model
        self.semantic_matcher = SemanticMatcher()



        # Worker URLs for fetching SM templates
        self.worker_urls = worker_urls or []

        # Confluent Cloud credentials for FM transforms (optional)
        self.env_id = env_id
        self.lkc_id = lkc_id
        self.bearer_token = bearer_token
        self.disable_ssl_verify = disable_ssl_verify

        # Log SSL verification status
        if self.disable_ssl_verify:
            self.logger.info("SSL certificate verification is DISABLED")
        else:
            self.logger.info("SSL certificate verification is ENABLED")

        # Log credential status (without exposing sensitive data)
        if env_id and lkc_id and bearer_token:
            self.logger.info(f"Confluent Cloud credentials provided: env_id={env_id}, lkc_id={lkc_id}, bearer_token=[HIDDEN]")
        elif env_id or lkc_id or bearer_token:
            self.logger.warning("Partial Confluent Cloud credentials provided - HTTP calls for FM transforms will be skipped")
        else:
            self.logger.info("No Confluent Cloud credentials provided - will use fallback FM transforms only")



        # Load template files - hardcoded FM template directory
        self.fm_template_dir = Path("templates/fm")
        self.fm_templates = self._load_templates(self.fm_template_dir) if self.fm_template_dir.exists() else {}

        # Build connector.class to template mapping
        self.connector_class_to_template = self._build_connector_class_mapping()

        # Load combined FM transforms as fallback
        self.fm_transforms_fallback = self._load_fm_transforms_fallback()

        # Database type mappings
        self.jdbc_database_types = {
            'mysql': {
                'url_patterns': ['mysql', 'mariadb'],
                'default_port': '3306',
            },
            'oracle': {
                'url_patterns': ['oracle', 'oracle:thin'],
                'default_port': '1521',
            },
            'sqlserver': {
                'url_patterns': ['sqlserver', 'mssql'],
                'default_port': '1433',
            },
            'postgresql': {
                'url_patterns': ['postgresql', 'postgres'],
                'default_port': '5432',
            },
            'snowflake': {
                'url_patterns': ['snowflake'],
                'default_port': '443',
            }
        }

        # Static property mappings to prevent incorrect semantic matching
        # These will be determined dynamically based on connector type (source vs sink)
        self.static_property_mappings_source = {
            'key.converter': 'output.key.format',
            'value.converter': 'output.data.format'
        }

        self.static_property_mappings_sink = {
            'key.converter': 'input.key.format',
            'value.converter': 'input.data.format'
        }

        # Converter class to format reverse mappings
        self.converter_to_format_mappings = {
            'io.confluent.connect.avro.AvroConverter': 'AVRO',
            'io.confluent.connect.json.JsonSchemaConverter': 'JSON_SR',
            'io.confluent.connect.protobuf.ProtobufConverter': 'PROTOBUF',
            'org.apache.kafka.connect.json.JsonConverter': 'JSON'
        }

        self.premium_pack_connector_dict = {

            "io.confluent.connect.jms.IbmMqSinkConnector":{},
            "io.confluent.connect.ibm.mq.IbmMQSourceConnector": {},
            "io.confluent.connect.splunk.s2s.SplunkS2SSourceConnector": {},

            #Cloud connectors
            "io.confluent.connect.oracle.cdc.OracleCdcSourceConnector": {},
            "io.confluent.connect.oracle.xstream.cdc.OracleXStreamSourceConnector": {},
        }

        self.commercial_pack_connector_dict = {
            "io.confluent.connect.amps.AmpsSourceConnector": {},
            "io.confluent.connect.weblogic.WeblogicSourceConnector": {},
            "io.confluent.connect.ftps.FtpsSourceConnector": {},
            "io.confluent.connect.ftps.FtpsSinkConnector": {},
            "io.confluent.connect.jms.ActiveMqSinkConnector": {},
            "io.confluent.connect.kudu.KuduSourceConnector": {},
            "io.confluent.connect.kudu.KuduSinkConnector": {},
            "io.confluent.connect.appdynamics.metrics.AppDynamicsMetricsSinkConnector": {},
            "io.confluent.connect.cassandra.CassandraSinkConnector": {},
            "io.confluent.connect.diode.sink.DataDiodeSinkConnector": {},
            "io.confluent.connect.diode.source.DataDiodeSourceConnector": {},
            "io.confluent.connect.firebase.FirebaseSourceConnector": {},
            "io.confluent.connect.firebase.FirebaseSinkConnector": {},
            "io.confluent.connect.hbase.HBaseSinkConnector": {},
            "io.confluent.connect.hdfs2.Hdfs2SourceConnector": {},
            "io.confluent.connect.hdfs3.Hdfs3SinkConnector": {},
            "io.confluent.connect.hdfs3.Hdfs3SourceConnector": {},
            "io.confluent.connect.omnisci.OmnisciSinkConnector": {},
            "io.confluent.connect.jms.IbmMqSinkConnector": {},
            "io.confluent.influxdb.source.InfluxdbSourceConnector": {},
            "io.confluent.influxdb.InfluxDBSinkConnector": {},
            "io.confluent.connect.jms.JmsSinkConnector": {},
            "io.confluent.connect.jms.JmsSourceConnector": {},
            "io.confluent.connect.mapr.db.MapRDBSinkConnector": {},
            "io.confluent.connect.netezza.NetezzaSinkConnector": {},
            "io.confluent.connect.prometheus.PrometheusMetricsSinkConnector": {},
            "io.confluent.connect.snmp.SnmpTrapSourceConnector": {},
            "io.confluent.salesforce.SalesforcePushTopicSourceConnector": {},
            "io.confluent.salesforce.SalesforceSObjectSinkConnector": {},
            "io.confluent.salesforce.SalesforceCdcSourceConnector": {},
            "io.confluent.salesforce.SalesforcePlatformEventSourceConnector": {},
            "io.confluent.salesforce.SalesforcePlatformEventSinkConnector": {},
            "io.confluent.connect.salesforce.SalesforceBulkApiSourceConnector": {},
            "io.confluent.connect.salesforce.SalesforceBulkApiSinkConnector": {},
            "io.confluent.connect.solace.SolaceSourceConnector": {},
            "io.confluent.connect.SplunkHttpSourceConnector": {},
            "io.confluent.connect.syslog.SyslogSourceConnector": {},
            "io.confluent.connect.tibco.TibcoSourceConnector": {},
            "io.confluent.connect.jms.TibcoSinkConnector": {},
            "io.confluent.connect.pivotal.gemfire.PivotalGemfireSinkConnector": {},
            "io.confluent.vertica.VerticaSinkConnector": {},
            "io.confluent.connect.teradata.TeradataSourceConnector": {},
            "io.confluent.connect.teradata.TeradataSinkConnector": {},

            #Cloud connectors
            "io.confluent.connect.aws.lambda.AwsLambdaSinkConnector_sink": {},
            "io.confluent.connect.activemq.ActiveMQSourceConnector": {},
            "io.confluent.connect.aws.cloudwatch.AwsCloudWatchSourceConnector": {},
            "io.confluent.connect.aws.cloudwatch.metrics.AwsCloudWatchMetricsSinkConnector": {},
            "io.confluent.connect.aws.dynamodb.DynamoDbSinkConnector": {},
            "io.confluent.connect.kinesis.KinesisSourceConnector": {},
            "io.confluent.connect.aws.redshift.RedshiftSinkConnector": {},
            "io.confluent.connect.s3.source.S3SourceConnector": {},
            "io.confluent.connect.sqs.source.SqsSourceConnector": {},
            "io.confluent.connect.azure.blob.storage.AzureBlobStorageSourceConnector": {},
            "io.confluent.connect.azure.blob.AzureBlobStorageSinkConnector": {},
            "io.confluent.connect.azure.search.AzureSearchSinkConnector": {},
            "io.confluent.connect.azure.datalake.gen2.AzureDataLakeGen2SinkConnector": {},
            "io.confluent.connect.azure.eventhubs.EventHubsSourceConnector": {},
            "io.confluent.connect.azure.functions.AzureFunctionsSinkConnector": {},
            "io.confluent.connect.azure.servicebus.ServiceBusSourceConnector": {},
            "io.confluent.connect.azureloganalytics.AzureLogAnalyticsSinkConnector": {},
            "io.confluent.connect.databricks.deltalake.DatabricksDeltaLakeSinkConnector": {},
            "io.confluent.connect.datadog.metrics.DatadogMetricsSinkConnector": {},
            "io.confluent.connect.github.GithubSourceConnector": {},
            "io.confluent.connect.gcp.bigtable.BigtableSinkConnector": {},
            "io.confluent.connect.gcp.functions.GoogleCloudFunctionsSinkConnector": {},
            "io.confluent.connect.gcp.pubsub.PubSubSourceConnector": {},
            "io.confluent.connect.gcp.spanner.SpannerSinkConnector": {},
            "io.confluent.connect.gcs.GcsSourceConnector": {},
            "io.confluent.connect.gcs.GcsSinkConnector": {},
            "io.confluent.connect.gcp.dataproc.DataprocSinkConnector": {},
            "io.confluent.connect.http.HttpSourceConnector": {},
            "io.confluent.connect.http.HttpSinkConnector": {},
            "io.confluent.connect.ibm.mq.IbmMQSourceConnector": {},
            "io.confluent.connect.jira.JiraSourceConnector": {},
            "io.confluent.connect.mqtt.MqttSinkConnector": {},
            "io.confluent.connect.pagerduty.PagerDutySinkConnector": {},
            "io.confluent.connect.rabbitmq.RabbitMQSourceConnector": {},
            "io.confluent.connect.rabbitmq.sink.RabbitMQSinkConnector": {},
            "io.confluent.connect.sftp.SftpGenericSourceConnector": {},
            "io.confluent.connect.sftp.SftpSinkConnector": {},
            "io.confluent.connect.servicenow.ServiceNowSourceConnector": {},
            "io.confluent.connect.servicenow.ServiceNowSinkConnector": {},
            "io.confluent.connect.jms.SolaceSinkConnector": {},
            "io.confluent.connect.zendesk.ZendeskSourceConnector": {}
        }


    def encode_to_base64(self, input_string):
        # Convert the input string to bytes
        byte_data = input_string.encode('utf-8')
        # Encode the bytes to base64
        base64_bytes = base64.b64encode(byte_data)
        # Convert the base64 bytes back to string
        base64_string = base64_bytes.decode('utf-8')
        return base64_string

    def extract_transforms_config(config_dict):
        # Extract all keys starting with "transforms"
        return {k: v for k, v in config_dict.items() if isinstance(k, str) and k.startswith("transforms")}

    def extract_recommended_transform_types(self, response_json):
        configs = response_json.get("configs", [])
        for config in configs:
            value = config.get("value", {})
            if value.get("name") == "transforms.transform_0.type":
                return value.get("recommended_values", [])
        return []

    def extract_subject_name_strategy(self, config_key: str, config_value: str) -> Optional[str]:
        """
        Extract recommended subject name strategy value from config value.
        
        For configs ending with 'subject.name.strategy', checks if the config value
        contains any of the recommended values and returns the recommended value if found.
        
        Args:
            config_key: The configuration key
            config_value: The configuration value
            
        Returns:
            The recommended strategy value if found in the config value, None otherwise
        """
        if not config_key.endswith("subject.name.strategy"):
            return None
            
        # Common recommended values for subject name strategy
        recommended_strategies = [
            "TopicNameStrategy",
            "RecordNameStrategy", 
            "TopicRecordNameStrategy"
        ]
        
        # Check if any recommended strategy is contained in the config value
        for strategy in recommended_strategies:
            if strategy in config_value:
                return strategy
                
        return None

    def get_SM_template(self, connector_class: str, worker_url: str = None) -> Dict[str, Any]:
        """Get SM template for a connector class using the specified worker URL"""
        if not worker_url:
            self.logger.info(f"No worker URL provided - skipping SM template fetch for {connector_class}")
            return {}

        # Add http:// protocol if not present
        if not worker_url.startswith(('http://', 'https://')):
            worker_url = f"http://{worker_url}"
            self.logger.info(f"Added http:// protocol to worker URL: {worker_url}")

        try:
            url = f"{worker_url}/connector-plugins/{connector_class}/config/validate"
            data = {
                "connector.class": connector_class
            }
            headers = {
                "Content-Type": "application/json"
            }

            self.logger.info(f"Fetching SM template for {connector_class} from {url}")
            self.logger.info(f"Request body: {json.dumps(data, indent=2)}")
            response = requests.put(url, json=data, headers=headers, verify=not self.disable_ssl_verify)
            response.raise_for_status()

            template_data = response.json()
            self.logger.info(f"Successfully fetched SM template for {connector_class} from {worker_url}")

            # Log detailed information about the SM template structure
            self.logger.info(f"=== SM Template Analysis for {connector_class} ===")
            self.logger.info(f"Template data type: {type(template_data)}")

            if isinstance(template_data, dict):
                self.logger.info(f"Template keys: {list(template_data.keys())}")

                # Log configs (newer format)
                if 'configs' in template_data:
                    configs = template_data['configs']
                    self.logger.info(f"Number of configs: {len(configs) if isinstance(configs, list) else 'Not a list'}")

                    if isinstance(configs, list) and configs:
                        self.logger.info(f"Sample configs (first 5):")
                        for i, config_def in enumerate(configs[:5]):
                            if isinstance(config_def, dict):
                                name = config_def.get('name', 'Unknown')
                                config_type = config_def.get('type', 'Unknown')
                                required = config_def.get('required', False)
                                default_value = config_def.get('default_value', 'None')
                                self.logger.info(f"  {i+1}. {name} (type: {config_type}, required: {required}, default: {default_value})")

                # Log groups (newer format)
                if 'groups' in template_data:
                    groups = template_data['groups']
                    self.logger.info(f"Number of groups: {len(groups) if isinstance(groups, list) else 'Not a list'}")

                    if isinstance(groups, list):
                        for i, group in enumerate(groups):
                            if isinstance(group, dict):
                                group_name = group.get('name', 'Unknown')
                                group_configs = group.get('configs', [])
                                self.logger.info(f"  Group {i+1}: {group_name} ({len(group_configs)} configs)")

                                # Log sample configs from each group
                                if group_configs:
                                    self.logger.info(f"    Sample configs in {group_name}:")
                                    for j, config_def in enumerate(group_configs[:3]):
                                        if isinstance(config_def, dict):
                                            name = config_def.get('name', 'Unknown')
                                            config_type = config_def.get('type', 'Unknown')
                                            self.logger.info(f"      {j+1}. {name} (type: {config_type})")

                # Log config definitions (older format)
                if 'config' in template_data:
                    config_defs = template_data['config']
                    self.logger.info(f"Number of config definitions: {len(config_defs) if isinstance(config_defs, list) else 'Not a list'}")

                    if isinstance(config_defs, list) and config_defs:
                        self.logger.info(f"Sample config definitions (first 5):")
                        for i, config_def in enumerate(config_defs[:5]):
                            if isinstance(config_def, dict):
                                name = config_def.get('name', 'Unknown')
                                config_type = config_def.get('type', 'Unknown')
                                required = config_def.get('required', False)
                                default_value = config_def.get('default_value', 'None')
                                self.logger.info(f"  {i+1}. {name} (type: {config_type}, required: {required}, default: {default_value})")

                # Log sections (older format)
                if 'sections' in template_data:
                    sections = template_data['sections']
                    self.logger.info(f"Number of sections: {len(sections) if isinstance(sections, list) else 'Not a list'}")

                    if isinstance(sections, list):
                        for i, section in enumerate(sections):
                            if isinstance(section, dict):
                                section_name = section.get('name', 'Unknown')
                                section_configs = section.get('config_defs', [])
                                self.logger.info(f"  Section {i+1}: {section_name} ({len(section_configs)} configs)")

                                # Log sample configs from each section
                                if section_configs:
                                    self.logger.info(f"    Sample configs in {section_name}:")
                                    for j, config_def in enumerate(section_configs[:3]):
                                        if isinstance(config_def, dict):
                                            name = config_def.get('name', 'Unknown')
                                            config_type = config_def.get('type', 'Unknown')
                                            self.logger.info(f"      {j+1}. {name} (type: {config_type})")

                # Log any other important fields
                for key in ['name', 'version', 'type']:
                    if key in template_data:
                        self.logger.info(f"{key.capitalize()}: {template_data[key]}")

            self.logger.info(f"=== End SM Template Analysis for {connector_class} ===")
            return template_data

        except requests.exceptions.RequestException as e:
            self.logger.error(f"Failed to fetch SM template for {connector_class} from {worker_url}: {str(e)}")
            return {}

    def _load_fm_transforms_fallback(self) -> Dict[str, List[str]]:
        """Load combined FM transforms from file as fallback"""
        fallback_file = Path("fm_transforms_list.json")
        if fallback_file.exists():
            try:
                with open(fallback_file, 'r') as f:
                    data = json.load(f)
                self.logger.info(f"Loaded FM transforms fallback with {len(data)} template IDs")
                return data
            except Exception as e:
                self.logger.warning(f"Failed to load FM transforms fallback: {str(e)}")
        else:
            self.logger.warning(f"FM transforms fallback file not found: {fallback_file}")
        return {}

    def get_FM_SMT(self, plugin_type) -> set[str]:
        # First try to get transforms via HTTP call if credentials are provided
        if self.env_id and self.lkc_id and self.bearer_token:
            try:
                url = (
                    f"https://confluent.cloud/api/internal/accounts/{self.env_id}/clusters/{self.lkc_id}/connector-plugins/{plugin_type}/config/validate"
                )
                params = {
                    "extra_fields": "configs/metadata,configs/internal"
                }
                data = {
                    "transforms": "transform_0",
                    "connector.class": plugin_type
                }
                headers = {
                    "Content-Type": "application/json",
                    "Authorization": f"Basic {self.encode_to_base64(self.bearer_token)}"
                }
                response = requests.put(url, params=params, json=data, headers=headers)
                response.raise_for_status()
                recommended_values = self.extract_recommended_transform_types(response.json())
                if recommended_values:
                    self.logger.info(f"Successfully fetched {len(recommended_values)} transforms for {plugin_type} via HTTP")
                    return recommended_values
            except Exception as e:
                self.logger.warning(f"Failed to fetch FM transforms for {plugin_type} via HTTP: {str(e)}")
        else:
            self.logger.info(f"Skipping HTTP call for {plugin_type} - no Confluent Cloud credentials provided")

        # Fallback to local file
        if plugin_type in self.fm_transforms_fallback:
            transforms = self.fm_transforms_fallback[plugin_type]
            self.logger.info(f"Using fallback transforms for {plugin_type}: {len(transforms)} transforms")
            return set(transforms)

        self.logger.warning(f"No transforms found for {plugin_type} in HTTP call or fallback file")
        return set()

    def get_transforms_config(self, config: Dict[str, Any], plugin_type: str) -> Dict[str, Dict[str, Any]]:

        fm_smt = self.get_FM_SMT(plugin_type)

        return self.classify_transform_configs_with_full_chain(config, fm_smt)

    def classify_transform_configs_with_full_chain(
        self,
        config: Dict[str, Any],
        allowed_transform_types: set
    ) -> Dict[str, Dict[str, Any]]:
        result: Dict[str, Dict[str, Any]] = {
            'allowed': {},
            'disallowed': {},
            'mapping_errors': []
        }

        transform_chain = config.get("transforms", "")
        aliases = [alias.strip() for alias in transform_chain.split(",") if alias.strip()]

        allowed_aliases = []
        disallowed_aliases = []

        # Track which predicates are associated with disallowed transforms
        disallowed_predicates = set()

        for alias in aliases:
            type_key = f"transforms.{alias}.type"
            transform_type = config.get(type_key)

            if not transform_type:
                disallowed_aliases.append(alias)
                error_msg = f"Transform '{alias}' has no type specified"
                result['mapping_errors'].append(error_msg)
                self.logger.warning(error_msg)
                for k, v in config.items():
                    if isinstance(k, str) and k.startswith(f"transforms.{alias}."):
                        result['disallowed'][k] = v
                        # Check if this transform references a predicate
                        if k == f"transforms.{alias}.predicate":
                            disallowed_predicates.add(v)
                continue

            if transform_type in allowed_transform_types:
                allowed_aliases.append(alias)
                for k, v in config.items():
                    if isinstance(k, str) and k.startswith(f"transforms.{alias}."):
                        result['allowed'][k] = v
            else:
                disallowed_aliases.append(alias)
                error_msg = f"Transform '{alias}' of type '{transform_type}' is not supported in Fully Managed Connector. Potentially Custom SMT can be used."
                result['mapping_errors'].append(error_msg)
                self.logger.warning(error_msg)
                for k, v in config.items():
                    if isinstance(k, str) and k.startswith(f"transforms.{alias}."):
                        result['disallowed'][k] = v
                        # Check if this transform references a predicate
                        if k == f"transforms.{alias}.predicate":
                            disallowed_predicates.add(v)
                            self.logger.info(f"Transform {alias} of type {transform_type} is not supported, so its predicate {v} will also be filtered out")

        # Handle predicates
        predicates_chain = config.get("predicates", "")
        predicate_aliases = [alias.strip() for alias in predicates_chain.split(",") if alias.strip()]

        allowed_predicate_aliases = []
        disallowed_predicate_aliases = []

        for predicate_alias in predicate_aliases:
            # Check if this predicate is associated with a disallowed transform
            if predicate_alias in disallowed_predicates:
                disallowed_predicate_aliases.append(predicate_alias)
                predicate_error_msg = f"Predicate '{predicate_alias}' is filtered out because it's associated with an unsupported transform."
                result['mapping_errors'].append(predicate_error_msg)
                for k, v in config.items():
                    if isinstance(k, str) and k.startswith(f"predicates.{predicate_alias}."):
                        result['disallowed'][k] = v
                self.logger.info(f"Predicate {predicate_alias} is associated with a disallowed transform, so it will be filtered out")
            else:
                # This predicate is not associated with any disallowed transform, so it's allowed
                allowed_predicate_aliases.append(predicate_alias)
                for k, v in config.items():
                    if isinstance(k, str) and k.startswith(f"predicates.{predicate_alias}."):
                        result['allowed'][k] = v

        if allowed_aliases:
            result['allowed']["transforms"] = ", ".join(allowed_aliases)
        if disallowed_aliases:
            result['disallowed']["transforms"] = ", ".join(disallowed_aliases)

        if allowed_predicate_aliases:
            result['allowed']["predicates"] = ", ".join(allowed_predicate_aliases)
        if disallowed_predicate_aliases:
            result['disallowed']["predicates"] = ", ".join(disallowed_predicate_aliases)

        return result

    def _build_connector_class_mapping(self) -> Dict[str, Dict[str, List[str]]]:
        """Build mapping of connector.class to template paths"""
        mapping = {}

        # Map FM templates
        if self.fm_template_dir:
            for template_file in self.fm_template_dir.glob('*_resolved_templates.json'):
                try:
                    with open(template_file, 'r') as f:
                        template_data = json.load(f)
                        if 'connector.class' in template_data:
                            connector_class = template_data['connector.class']
                            if connector_class not in mapping:
                                mapping[connector_class] = {
                                    'fm_templates': []
                                }
                            mapping[connector_class]['fm_templates'].append(str(template_file))
                except Exception as e:
                    self.logger.error(f"Error reading template {template_file}: {str(e)}")

        return mapping

    def _find_fm_template_by_connector_class(self, connector_class: str, connector_name: str = None, config: Dict[str, Any] = None) -> Optional[str]:
        """Find FM template file that contains the specified connector.class"""
        if not self.fm_template_dir or not self.fm_template_dir.exists():
            self.logger.error(f"FM template directory does not exist: {self.fm_template_dir}")
            return None

        matching_templates = []
        template_info = []

        # For JDBC connectors, handle special cases (like Snowflake) in _auto_select_jdbc_template
        target_connector_class = connector_class
        # Search through all JSON files in the FM template directory
        for template_file in self.fm_template_dir.glob('*.json'):
            try:
                with open(template_file, 'r') as f:
                    template_data = json.load(f)

                # Check if this template has the matching connector.class
                # Handle both direct connector.class and nested templates structure
                found_connector_class = None

                # Check direct connector.class
                if template_data.get('connector.class') == target_connector_class:
                    found_connector_class = template_data.get('connector.class')
                # Check nested templates structure
                elif 'templates' in template_data:
                    for template in template_data['templates']:
                        if template.get('connector.class') == target_connector_class:
                            found_connector_class = template.get('connector.class')
                            break

                if found_connector_class:
                    template_path = str(template_file)

                    # Extract template_id from the correct location
                    template_id = 'Unknown'
                    if template_data.get('template_id'):
                        template_id = template_data.get('template_id')
                    elif 'templates' in template_data and len(template_data['templates']) > 0:
                        template_id = template_data['templates'][0].get('template_id', 'Unknown')

                    matching_templates.append(template_path)
                    template_info.append({
                        'path': template_path,
                        'template_id': template_id,
                        'filename': template_file.name
                    })
                    self.logger.debug(f"Found matching FM template: {template_file} (template_id: {template_id})")

            except Exception as e:
                self.logger.warning(f"Error reading template {template_file}: {str(e)}")
                continue

        if not matching_templates:
            self.logger.warning(f"No FM templates found for connector.class: {connector_class}")
            return None

        if len(matching_templates) == 1:
            # Only one template found, use it
            self.logger.info(f"Using single FM template: {matching_templates[0]}")
            return matching_templates[0]
        else:
            # Multiple templates found - for JDBC connectors, auto-select based on connection URL
            if connector_class in ['io.confluent.connect.jdbc.JdbcSourceConnector', 'io.confluent.connect.jdbc.JdbcSinkConnector'] and config:
                return self._auto_select_jdbc_template(connector_class, template_info, config, connector_name)
            else:
                # For non-JDBC connectors, ask user to pick
                return self._get_user_template_selection(connector_class, template_info, connector_name)

    def _auto_select_jdbc_template(self, connector_class: str, template_info: List[Dict[str, str]], config: Dict[str, Any], connector_name: str = None) -> Optional[str]:
        """Automatically select JDBC template based on connection URL"""
        connector_display = f"{connector_name} ({connector_class})" if connector_name else connector_class

        # Get database type from connection URL
        db_type = self._get_database_type(config)
        self.logger.info(f"Detected database type: {db_type} for connector: {connector_display}")

        # Special handling for Snowflake database - search for Snowflake-specific templates
        if db_type == 'snowflake':
            self.logger.info(f"Detected Snowflake database for {connector_class}, looking for Snowflake-specific templates")
            # For Snowflake, look for Snowflake-specific templates instead of generic JDBC templates
            if connector_class == 'io.confluent.connect.jdbc.JdbcSourceConnector':
                target_connector_class = 'io.confluent.connect.snowflake.jdbc.SnowflakeSourceConnector'
            else:  # JdbcSinkConnector
                target_connector_class = 'io.confluent.connect.snowflake.jdbc.SnowflakeSinkConnector'
            self.logger.info(f"Looking for Snowflake template with connector class: {target_connector_class}")

            # Search for Snowflake-specific templates
            snowflake_template_info = []
            for template_file in self.fm_template_dir.glob('*.json'):
                try:
                    with open(template_file, 'r') as f:
                        template_data = json.load(f)

                    found_connector_class = None
                    if template_data.get('connector.class') == target_connector_class:
                        found_connector_class = template_data.get('connector.class')
                    elif 'templates' in template_data:
                        for template in template_data['templates']:
                            if template.get('connector.class') == target_connector_class:
                                found_connector_class = template.get('connector.class')
                                break

                    if found_connector_class:
                        template_path = str(template_file)
                        template_id = 'Unknown'
                        if template_data.get('template_id'):
                            template_id = template_data.get('template_id')
                        elif 'templates' in template_data and len(template_data['templates']) > 0:
                            template_id = template_data['templates'][0].get('template_id', 'Unknown')

                        snowflake_template_info.append({
                            'path': template_path,
                            'template_id': template_id,
                            'filename': template_file.name
                        })
                        self.logger.info(f"Found Snowflake template: {template_id} (File: {template_file.name})")

                except Exception as e:
                    self.logger.warning(f"Error reading template {template_file}: {str(e)}")
                    continue

            if snowflake_template_info:
                # Use the first Snowflake template found
                selected_template = snowflake_template_info[0]
                self.logger.info(f"Auto-selected Snowflake template for {connector_display}: {selected_template['template_id']} (File: {selected_template['filename']})")
                return selected_template['path']


        # Map database types to template names
        db_to_template_mapping = {
            'mysql': ['MySqlSource', 'MySqlSink'],
            'postgresql': ['PostgresSource', 'PostgresSink'],
            'oracle': ['OracleDatabaseSource', 'OracleDatabaseSink'],
            'sqlserver': ['MicrosoftSqlServerSource', 'MicrosoftSqlServerSink'],
            'snowflake': ['SnowflakeSource']
        }

        # Get expected template names for this database type
        expected_templates = db_to_template_mapping.get(db_type, [])

        self.logger.info(f"Expected templates for {db_type}: {expected_templates}")
        self.logger.info(f"Available templates: {[t['template_id'] for t in template_info]}")
        self.logger.info(f"Connector class: {connector_class}")
        # Find matching template
        for template in template_info:
            template_id = template['template_id']
            self.logger.info(f"Checking template: {template_id}")
            if template_id in expected_templates:
                self.logger.info(f"Template {template_id} is in expected templates")
                # For JDBC connectors, prefer the correct Source/Sink template
                if connector_class == 'io.confluent.connect.jdbc.JdbcSourceConnector' and 'Source' in template_id:
                    selected_path = template['path']
                    self.logger.info(f"Auto-selected JDBC Source template for {connector_display}: {template_id} (File: {template['filename']})")
                    return selected_path
                elif connector_class == 'io.confluent.connect.jdbc.JdbcSinkConnector' and 'Sink' in template_id:
                    selected_path = template['path']
                    self.logger.info(f"Auto-selected JDBC Sink template for {connector_display}: {template_id} (File: {template['filename']})")
                    return selected_path
                elif connector_class == 'io.confluent.connect.jdbc.JdbcSourceConnector' and 'Sink' not in template_id:
                    # Fallback for source connector if no specific Source template found
                    selected_path = template['path']
                    self.logger.info(f"Auto-selected JDBC template (fallback) for {connector_display}: {template_id} (File: {template['filename']})")
                    return selected_path
                elif connector_class == 'io.confluent.connect.jdbc.JdbcSinkConnector' and 'Source' not in template_id:
                    # Fallback for sink connector if no specific Sink template found
                    selected_path = template['path']
                    self.logger.info(f"Auto-selected JDBC template (fallback) for {connector_display}: {template_id} (File: {template['filename']})")
                    return selected_path
            else:
                self.logger.info(f"Template {template_id} is NOT in expected templates")

        # If no exact match found, try partial matching
        for template in template_info:
            template_id = template['template_id'].lower()
            if db_type in template_id:
                selected_path = template['path']
                self.logger.info(f"Auto-selected JDBC template (partial match) for {connector_display}: {template['template_id']} (File: {template['filename']})")
                return selected_path

        # If still no match, fall back to user selection
        self.logger.warning(f"Could not auto-select JDBC template for {connector_display} with database type {db_type}")
        return self._get_user_template_selection(connector_class, template_info, connector_name)

    def _get_user_template_selection(self, connector_class: str, template_info: List[Dict[str, str]], connector_name: str = None) -> Optional[str]:
        """Ask user to select a template when multiple options are available"""
        connector_display = f"{connector_name} ({connector_class})" if connector_name else connector_class
        print(f"\nMultiple FM templates found for connector: {connector_display}")
        print("Available templates:")
        for i, info in enumerate(template_info, 1):
            template_id = info['template_id']
            filename = info['filename']
            print(f"{i}. Template ID: {template_id} (File: {filename})")

        while True:
            try:
                choice = int(input(f"\nPlease select an FM template for '{connector_display}' (1-{len(template_info)}): "))
                if 1 <= choice <= len(template_info):
                    selected_template = template_info[choice - 1]
                    selected_path = selected_template['path']
                    self.logger.info(f"User selected FM template for {connector_display}: {selected_path}")
                    return selected_path
                else:
                    print(f"Please enter a number between 1 and {len(template_info)}")
            except ValueError:
                print("Please enter a valid number")

    def _get_templates_for_connector(self, connector_class: str, connector_name: str = None, config: Dict[str, Any] = None) -> tuple[Dict[str, Any], Dict[str, Any]]:
        """Get SM and FM templates for a connector class"""
        # Get worker URL from connector config if available
        worker_url = None
        if config and 'worker' in config:
            worker_url = config['worker']
            self.logger.info(f"Using worker URL from connector config: {worker_url}")
        elif self.worker_urls and len(self.worker_urls) > 0:
            worker_url = self.worker_urls[0]
            self.logger.info(f"Using first worker URL from global list: {worker_url}")

        # Fetch SM template via HTTP (if worker URL available)
        if worker_url:
            self.logger.info(f"Fetching SM template for {connector_class} via HTTP from {worker_url}...")
            sm_template = self.get_SM_template(connector_class, worker_url)
        else:
            self.logger.info(f"No worker URL available - skipping SM template fetch for {connector_class}")
            sm_template = {}

        # Handle FM templates - find by connector.class
        fm_template_path = self._find_fm_template_by_connector_class(connector_class, connector_name, config)

        # Special mapping for SFTP connectors
        if not fm_template_path and connector_class == 'io.confluent.connect.sftp.SftpCsvSourceConnector':
            # Map to SftpSource template
            sftp_template_path = self.fm_template_dir / 'SftpSource_resolved_templates.json'
            if sftp_template_path.exists():
                fm_template_path = str(sftp_template_path)
                self.logger.info(f"Mapped SFTP connector to SftpSource template: {fm_template_path}")
            else:
                self.logger.warning(f"SftpSource template not found at expected path: {sftp_template_path}")

        if fm_template_path:
            try:
                with open(fm_template_path, 'r') as f:
                    self.fm_templates[fm_template_path] = json.load(f)
                self.logger.info(f"Loaded FM template by connector.class: {fm_template_path}")
                self.logger.info(f"Template file path: {fm_template_path}")
                # Log the template_id from the loaded template
                loaded_template = self.fm_templates[fm_template_path]
                if 'templates' in loaded_template and len(loaded_template['templates']) > 0:
                    template_id = loaded_template['templates'][0].get('template_id', 'NO_TEMPLATE_ID')
                    self.logger.info(f"Template ID from loaded template: {template_id}")
            except Exception as e:
                self.logger.error(f"Error loading FM template {fm_template_path}: {str(e)}")
                fm_template_path = None
        else:
            self.logger.error(f"No FM template found for connector.class: {connector_class}")
            fm_template_path = None

        # If FM template is missing, return empty templates
        if not fm_template_path:
            self.logger.error(f"Missing required FM template for {connector_class}")
            return sm_template, None  # Return None to indicate missing template

        # Log template selection
        self.logger.info(f"Selected templates for {connector_class}:")
        if worker_url:
            self.logger.info(f"  SM Template: Fetched via HTTP from {worker_url}")
        else:
            self.logger.info(f"  SM Template: Not available (no worker URL)")
        self.logger.info(f"  FM Template: {fm_template_path}")

        # Return templates
        return sm_template, self.fm_templates.get(fm_template_path, {})

    def _load_templates(self, template_dir: Path) -> Dict[str, Dict[str, Any]]:
        """Load all JSON template files from a directory"""
        templates = {}
        if template_dir.exists():
            for template_file in template_dir.glob('*.json'):
                try:
                    with open(template_file, 'r') as f:
                        templates[template_file.stem] = json.load(f)
                    self.logger.info(f"Loaded template: {template_file.name}")
                except Exception as e:
                    self.logger.error(f"Error loading template {template_file}: {str(e)}")
        return templates

    def _get_database_type(self, config: Dict[str, Any]) -> str:
        """Determine database type from JDBC connector config"""
        # Check connection URL
        if 'connection.url' in config and isinstance(config['connection.url'], str):
            url = config['connection.url'].lower()
            self.logger.info(f"Analyzing JDBC URL for database type: {url}")

            # More precise pattern matching - look for jdbc:database_type:// pattern
            for db_type, info in self.jdbc_database_types.items():
                for pattern in info['url_patterns']:
                    # Look for the pattern in the JDBC protocol part specifically
                    if f'jdbc:{pattern}://' in url:
                        self.logger.info(f"Detected database type '{db_type}' using precise pattern 'jdbc:{pattern}://'")
                        return db_type

            # Fallback to the old method for backward compatibility
            for db_type, info in self.jdbc_database_types.items():
                if any(pattern in url for pattern in info['url_patterns']):
                    self.logger.info(f"Detected database type '{db_type}' using fallback pattern matching")
                    return db_type

            self.logger.warning(f"No database type detected for URL: {url}")

        # Check specific database type config if available
        if 'database.type' in config:
            db_type = config['database.type'].lower()
            self.logger.info(f"Using database type from config: {db_type}")
            return db_type

        self.logger.warning("No database type detected, returning 'unknown'")
        return 'unknown'

    def _parse_jdbc_url(self, url: str) -> Dict[str, str]:
        """Parse JDBC URL to extract connection details from real JDBC URLs, including Oracle complex formats."""

        original_url = url
        url = url.lower()
        connection_info = {}

        self.logger.debug(f"Parsing JDBC URL: {original_url}")

        # Detect Oracle complex format by presence of '@(DESCRIPTION='
        # "jdbc:oracle:thin:@(DESCRIPTION=(ADDRESS=(PROTOCOL=TCPS)(HOST=<span>{connection.host})(PORT=</span>{connection.port}))(CONNECT_DATA=(<span>{db.connection.type}=</span>{db.name}))(SECURITY=(SSL_SERVER_CERT_DN="${ssl.server.cert.dn}")))"
        if '@(DESCRIPTION=' in original_url:
            self.logger.debug("Detected Oracle complex format with DESCRIPTION block (uppercase keywords only).")
            # Extract HOST
            host_match = re.search(r'\(HOST=([^\)]+)\)', original_url)
            if host_match:
                connection_info['host'] = host_match.group(1)
                self.logger.debug(f"[ORACLE] Extracted host: {connection_info['host']}")
            # Extract PORT
            port_match = re.search(r'\(PORT=([^\)]+)\)', original_url)
            if port_match:
                connection_info['port'] = port_match.group(1)
                self.logger.debug(f"[ORACLE] Extracted port: {connection_info['port']}")
            # Extract db.connection.type and db.name (fix group assignments)
            dbtype_dbname_match = re.search(r'\(CONNECT_DATA=\(([^=\)]+)=([^\)]+)\)\)', original_url)
            if dbtype_dbname_match:
                connection_info['db.connection.type'] = dbtype_dbname_match.group(1)
                connection_info['db.name'] = dbtype_dbname_match.group(2)
                self.logger.debug(f"[ORACLE] Extracted db.connection.type: {connection_info['db.connection.type']}")
                self.logger.debug(f"[ORACLE] Extracted db.name: {connection_info['db.name']}")
            # Extract ssl.server.cert.dn
            ssl_cert_dn_match = re.search(r'SSL_SERVER_CERT_DN=\\?"?([^\)\"]+)\\?"?\)', original_url)
            if ssl_cert_dn_match:
                connection_info['ssl.server.cert.dn'] = ssl_cert_dn_match.group(1)
                self.logger.debug(f"[ORACLE] Extracted ssl.server.cert.dn: {connection_info['ssl.server.cert.dn']}")
            self.logger.debug(f"[ORACLE] Final connection_info: {connection_info}")
            return connection_info
        else:
            self.logger.debug("Using standard JDBC URL parsing logic.")

        # Existing logic for standard format
        # Extract host - look for pattern like jdbc:postgresql://localhost:5432/dbname
        host_match = re.search(r'jdbc:[^:]+://([^:/]+)', url)
        if host_match:
            host = host_match.group(1)
            connection_info['host'] = host
            self.logger.debug(f"Extracted host: {connection_info['host']}")

        # Extract port - look for pattern like :5432/
        port_match = re.search(r'://[^:]+:(\d+)', url)
        if port_match:
            port = port_match.group(1)
            connection_info['port'] = port
            self.logger.debug(f"Extracted port: {connection_info['port']}")

        # Extract database name - look for pattern like /dbname? or /dbname
        db_match = re.search(r'://[^/]+/([^/?]+)', url)
        if db_match:
            db_name = db_match.group(1)
            connection_info['db.name'] = db_name
            self.logger.debug(f"Extracted db_name: {connection_info['db.name']}")

        # Extract user from query parameters
        user_match = re.search(r'[?&]user=([^&]+)', url)
        if user_match:
            user = user_match.group(1)
            connection_info['user'] = user
            self.logger.debug(f"Extracted user: {connection_info['user']}")

        # Extract password from query parameters
        password_match = re.search(r'[?&]password=([^&]+)', url)
        if password_match:
            password = password_match.group(1)
            connection_info['password'] = password
            self.logger.debug(f"Extracted password: {connection_info['password']}")

        self.logger.debug(f"Final connection_info: {connection_info}")
        return connection_info

    def _parse_mongodb_connection_string(self, url: str) -> Dict[str, str]:
        """Parse MongoDB connection string to extract connection details"""
        original_url = url
        url = url.lower()
        connection_info = {}

        self.logger.debug(f"Parsing MongoDB connection string: {original_url}")

        # Handle MongoDB Atlas connection strings (mongodb+srv://)
        # Format: mongodb+srv://username:password@cluster.mongodb.net/database?options
        if 'mongodb+srv://' in url:
            # Extract the part after mongodb+srv://
            srv_part = url.replace('mongodb+srv://', '')

            # Split by @ to separate credentials from host
            if '@' in srv_part:
                credentials_part, host_part = srv_part.split('@', 1)

                # Extract username and password from credentials
                if ':' in credentials_part:
                    user, password = credentials_part.split(':', 1)
                    connection_info['user'] = user
                    connection_info['password'] = password
                    self.logger.debug(f"Extracted user: {connection_info['user']}")
                    self.logger.debug(f"Extracted password: {connection_info['password']}")

                # Extract host from host part
                host = host_part.split('/')[0].split('?')[0]
                connection_info['host'] = host
                self.logger.debug(f"Extracted host: {connection_info['host']}")

                # Extract database if present
                if '/' in host_part:
                    db_part = host_part.split('/', 1)[1]
                    if '?' in db_part:
                        db_name = db_part.split('?')[0]
                    else:
                        db_name = db_part
                    connection_info['database'] = db_name
                    self.logger.debug(f"Extracted database: {connection_info['database']}")

        # Handle regular MongoDB connection strings (mongodb://)
        elif 'mongodb://' in url:
            # Extract the part after mongodb://
            mongo_part = url.replace('mongodb://', '')

            # Split by @ to separate credentials from host
            if '@' in mongo_part:
                credentials_part, host_part = mongo_part.split('@', 1)

                # Extract username and password from credentials
                if ':' in credentials_part:
                    user, password = credentials_part.split(':', 1)
                    connection_info['user'] = user
                    connection_info['password'] = password
                    self.logger.debug(f"Extracted user: {connection_info['user']}")
                    self.logger.debug(f"Extracted password: {connection_info['password']}")

                # Extract host from host part
                host = host_part.split('/')[0].split('?')[0]
                connection_info['host'] = host
                self.logger.debug(f"Extracted host: {connection_info['host']}")

                # Extract database if present
                if '/' in host_part:
                    db_part = host_part.split('/', 1)[1]
                    if '?' in db_part:
                        db_name = db_part.split('?')[0]
                    else:
                        db_name = db_part
                    connection_info['database'] = db_name
                    self.logger.debug(f"Extracted database: {connection_info['database']}")
            else:
                # No credentials, just host
                host = mongo_part.split('/')[0].split('?')[0]
                connection_info['host'] = host
                self.logger.debug(f"Extracted host: {connection_info['host']}")

                # Extract database if present
                if '/' in mongo_part:
                    db_part = mongo_part.split('/', 1)[1]
                    if '?' in db_part:
                        db_name = db_part.split('?')[0]
                    else:
                        db_name = db_part
                    connection_info['database'] = db_name
                    self.logger.debug(f"Extracted database: {connection_info['database']}")

        self.logger.debug(f"Final MongoDB connection_info: {connection_info}")
        return connection_info

    def _map_jdbc_properties(self, config: Dict[str, Any], db_type: str) -> Dict[str, Any]:
        """Map JDBC properties to database-specific properties"""
        self.logger.debug(f"Mapping JDBC properties for config: {config}")

        # Get database-specific property mappings
        db_info = self.jdbc_database_types.get(db_type, {})
        property_mappings = db_info.get('property_mappings', {})
        self.logger.debug(f"Property mappings for {db_type}: {property_mappings}")

        # Parse JDBC URL and map properties
        if 'connection.url' in config and isinstance(config['connection.url'], str) and config['connection.url'].startswith('jdbc:'):
            connection_info = self._parse_jdbc_url(config['connection.url'])

            # Map connection details to database-specific properties
            mapped_config = {}
            for fm_prop, jdbc_prop in property_mappings.items():
                if jdbc_prop in connection_info:
                    mapped_config[fm_prop] = connection_info[jdbc_prop]
                    self.logger.debug(f"Mapped {jdbc_prop} ({connection_info[jdbc_prop]}) to {fm_prop}")
                else:
                    self.logger.debug(f"JDBC property {jdbc_prop} not found in connection_info")

            self.logger.debug(f"Final JDBC mapped config: {mapped_config}")
            return mapped_config

        return {}

    def _get_required_properties(self, fm_template: Dict[str, Any]) -> Dict[str, Any]:
        """Extract required properties from FM template"""
        required_props = {}

        # Look for properties in config_defs within templates
        if 'templates' in fm_template:
            for template in fm_template['templates']:
                if 'config_defs' in template:
                    for config_def in template['config_defs']:
                        # Skip internal properties as they are handled by the Cloud platform
                        # Check if required is explicitly set to "true" (string) or True (boolean)
                        is_required = config_def.get('required', False)
                        if isinstance(is_required, str):
                            is_required = is_required.lower() == 'true'
                        elif isinstance(is_required, bool):
                            is_required = is_required
                        else:
                            is_required = False

                        if is_required and not config_def.get('internal', False):
                            required_props[config_def['name']] = config_def

        return required_props

    def _is_source_connector(self, fm_template: Dict[str, Any]) -> bool:
        """Determine if a connector is a source or sink based on FM template connector_type"""
        if not fm_template:
            # Fallback to connector class name if no FM template
            return True

        # Check for connector_type in the main template
        if fm_template.get('connector_type'):
            return fm_template['connector_type'] == 'SOURCE'

        # Check for connector_type in templates array
        if 'templates' in fm_template:
            for template in fm_template['templates']:
                if template.get('connector_type'):
                    return template['connector_type'] == 'SOURCE'

        # Fallback to connector class name if no connector_type found
        connector_class = fm_template.get('connector.class', '')
        if not connector_class and 'templates' in fm_template and len(fm_template['templates']) > 0:
            connector_class = fm_template['templates'][0].get('connector.class', '')

        source_indicators = ['Source', 'CDC', 'XStream']
        sink_indicators = ['Sink']

        # Check for source indicators
        for indicator in source_indicators:
            if indicator in connector_class:
                return True

        # Check for sink indicators
        for indicator in sink_indicators:
            if indicator in connector_class:
                return False

        # Default to source if no clear indicator (this is a fallback)
        return True

    def _create_direct_mappings_from_template(self, fm_template: Dict[str, Any]) -> Dict[str, str]:
        """Create direct property mappings from FM template connector_configs section"""
        mappings = {}

        if not fm_template or 'templates' not in fm_template:
            return mappings

        # Look through all templates for connector_configs
        for template in fm_template['templates']:
            if 'connector_configs' in template:
                for config in template['connector_configs']:
                    # If the config has a 'value' field, it's a direct mapping
                    if 'value' in config:
                        value = config['value']
                        sm_property_template = config['name']

                        # Handle template variables like ${cleanup.policy}
                        if isinstance(value, str) and value.startswith('${') and value.endswith('}'):
                            # Extract the property name from the template variable
                            fm_property_name = value[2:-1]  # Remove ${ and }
                            # SM property (sm_property_template) maps to FM property (fm_property_name)
                            mappings[sm_property_template] = fm_property_name
                        else:
                            # Direct value mapping
                            mappings[value] = sm_property_template
                    # If the config has a 'switch' field, handle switch mappings
                    elif 'switch' in config:
                        sm_property_template = config['name']
                        switch_config = config['switch']

                        # Extract template variables from switch values
                        for switch_key, switch_values in switch_config.items():
                            if isinstance(switch_values, dict):
                                for condition, switch_value in switch_values.items():
                                    if isinstance(switch_value, str) and switch_value.startswith('${') and switch_value.endswith('}'):
                                        # Extract the property name from the template variable
                                        fm_property_name = switch_value[2:-1]  # Remove ${ and }
                                        # SM property (sm_property_template) maps to FM property (fm_property_name)
                                        mappings[sm_property_template] = fm_property_name
                                        break  # Use the first template variable found
                    # If no 'value' or 'switch' field, it's a direct name mapping (same name in SM and FM)
                    else:
                        sm_property_template = config['name']
                        mappings[sm_property_template] = sm_property_template

        return mappings

    def _map_using_template_direct_mappings(self, config: Dict[str, Any], fm_template: Dict[str, Any]) -> Dict[str, Any]:
        """Map SM config to FM config using direct mappings from template"""
        mapped_config = {}
        mapping_errors = []
        direct_mappings = self._create_direct_mappings_from_template(fm_template)
        fixed_values = self._get_fixed_values_from_template(fm_template)
        recommended_values = self._get_recommended_values_from_template(fm_template)

        self.logger.info(f"Created {len(direct_mappings)} direct mappings from template")
        self.logger.info(f"Found {len(fixed_values)} fixed values from template")
        self.logger.info(f"Found {len(recommended_values)} properties with recommended values")

        # Apply direct mappings (SM property -> FM property)
        for sm_property, fm_property in direct_mappings.items():
            if sm_property in config:
                # Check if this FM property has a fixed value in template
                if fm_property in fixed_values:
                    template_value = fixed_values[fm_property]
                    sm_value = config[sm_property]
                    if str(sm_value) != str(template_value):
                        # Use template's fixed value and add error
                        mapped_config[fm_property] = template_value
                        error_msg = f"Property '{sm_property}' value '{sm_value}' overridden by template fixed value '{template_value}' for '{fm_property}'"
                        mapping_errors.append(error_msg)
                        self.logger.warning(f"Fixed value override: {sm_property}='{sm_value}' -> {fm_property}='{template_value}'")
                    else:
                        # Values match, use SM value
                        mapped_config[fm_property] = sm_value
                        self.logger.info(f"Direct template mapping (values match): {sm_property} -> {fm_property}")
                else:
                    # No fixed value, use SM value
                    sm_value = config[sm_property]
                    mapped_config[fm_property] = sm_value

                    # Validate against recommended values if available
                    if fm_property in recommended_values:
                        allowed_values = recommended_values[fm_property]
                        if str(sm_value) not in allowed_values:
                            error_msg = f"Property '{sm_property}' value '{sm_value}' is not in recommended values {allowed_values} for '{fm_property}'"
                            mapping_errors.append(error_msg)
                            self.logger.error(f"Value validation failed: {sm_property}='{sm_value}' not in {allowed_values}")
                            # Don't map the property if value is invalid
                            continue
                        else:
                            self.logger.info(f"Direct template mapping (validated): {sm_property} -> {fm_property}")

        # Also map properties that have the same name in both SM and FM
        for sm_property, value in config.items():
            if sm_property not in mapped_config and sm_property in direct_mappings.values():
                mapped_config[sm_property] = value
                self.logger.info(f"Same-name mapping: {sm_property}")

        return mapped_config, mapping_errors

    def _get_fixed_values_from_template(self, fm_template: Dict[str, Any]) -> Dict[str, str]:
        """Extract fixed values from FM template connector_configs section"""
        fixed_values = {}

        if not fm_template or 'templates' not in fm_template:
            return fixed_values

        # Look through all templates for connector_configs
        for template in fm_template['templates']:
            if 'connector_configs' in template:
                for config in template['connector_configs']:
                    # If the config has a 'value' field that's not a template variable, it's a fixed value
                    if 'value' in config:
                        value = config['value']
                        fm_property = config['name']

                        # Skip template variables like ${cleanup.policy}
                        if not (isinstance(value, str) and value.startswith('${') and value.endswith('}')):
                            fixed_values[fm_property] = value

        return fixed_values

    def _get_recommended_values_from_template(self, fm_template: Dict[str, Any]) -> Dict[str, List[str]]:
        """Extract recommended values from FM template config_defs section"""
        recommended_values = {}

        if not fm_template or 'templates' not in fm_template:
            return recommended_values

        # Look through all templates for config_defs
        for template in fm_template['templates']:
            if 'config_defs' in template:
                for config_def in template['config_defs']:
                    if 'recommended_values' in config_def:
                        recommended_values[config_def['name']] = config_def['recommended_values']

        return recommended_values

# not being used
    def _generate_fm_config(self, connector: Dict[str, Any]) -> Dict[str, Any]:
        """Generate FM configuration for a connector"""
        name = connector['name']
        config = connector['config']

        self.logger.info(f"Generating FM config for connector: {name}")

        # Get connector class
        connector_class = config.get('connector.class')
        if not connector_class:
            self.logger.error(f"No connector.class found in config for connector: {name}")
            return {
                'name': name,
                'config': {},
                'mapping_errors': ['No connector.class found in config'],
                'unmapped_configs': list(config.keys())
            }

        # Get templates based on connector class
        # Create a config dict that includes the worker URL for template fetching
        config_with_worker = config.copy()
        if 'worker' in connector:
            config_with_worker['worker'] = connector['worker']

        sm_template, fm_template = self._get_templates_for_connector(connector_class, name, config_with_worker)

        # Initialize mapped config with name
        mapped_config = {'name': name}

        # Always include connector.class as it's required
        if connector_class:
            mapped_config['connector.class'] = connector_class

        mapping_errors = []
        unmapped_configs = []

        # Map properties based on connector type
        jdbc_mapped = {}
        if 'connection.url' in config and isinstance(config['connection.url'], str) and config['connection.url'].startswith('jdbc:'):
            connector_type = self._get_database_type(config)
            jdbc_mapped = self._map_jdbc_properties(config, connector_type)
            mapped_config.update(jdbc_mapped)

        # Track all handled properties to avoid remapping
        handled_properties = set(mapped_config.keys())

        # Also exclude connection.url from semantic matching since it's handled by JDBC parsing
        if 'connection.url' in config:
            handled_properties.add('connection.url')

        # Apply template mappings if available
        if fm_template:  # Only require FM template, SM template is optional
            self.logger.debug(f"Applying template mappings for {connector_class}")

            # Get required properties from FM template
            required_props = self._get_required_properties(fm_template)

            # Extract template_id from the correct location
            plugin_type = "Unknown"
            if fm_template.get('template_id'):
                plugin_type = fm_template.get('template_id')
            elif 'templates' in fm_template and len(fm_template['templates']) > 0:
                plugin_type = fm_template['templates'][0].get('template_id', 'Unknown')

            self.logger.info(f"Using template_id for transforms: {plugin_type}")

            # Update connector.class to use template_id
            if plugin_type != "Unknown":
                mapped_config['connector.class'] = plugin_type
                self.logger.info(f"Updated connector.class to template_id: {plugin_type}")

            # Instead of required property error logic, just try to map required properties if present
            for prop_name, prop_info in required_props.items():
                # Skip connector.class and name as they're already handled
                if prop_name in ['connector.class', 'name']:
                    continue

                # Check if property is in input config
                if prop_name in config:
                    mapped_config[prop_name] = config[prop_name]
                    handled_properties.add(prop_name)
                    self.logger.info(f"Using input value for required property: {prop_name}")
                # Check if property was mapped from JDBC URL
                elif prop_name in jdbc_mapped:
                    mapped_config[prop_name] = jdbc_mapped[prop_name]
                    handled_properties.add(prop_name)
                    self.logger.info(f"Using JDBC mapped value for required property: {prop_name}")
                # Check if property has a default value
                elif prop_info.get('default_value') is not None:
                    mapped_config[prop_name] = prop_info['default_value']
                    handled_properties.add(prop_name)
                    self.logger.info(f"Using default value for required property: {prop_name}")
            transforms_data = self.get_transforms_config(config, plugin_type)
            mapped_config.update(transforms_data['allowed'])

            # Add mapping errors from transforms processing
            if 'mapping_errors' in transforms_data:
                mapping_errors.extend(transforms_data['mapping_errors'])
            # Step 1: Try direct mappings from template connector_configs first
            direct_mapped, direct_mapping_errors = self._map_using_template_direct_mappings(config, fm_template)
            for fm_prop_name, value in direct_mapped.items():
                if fm_prop_name not in handled_properties:
                    mapped_config[fm_prop_name] = value
                    handled_properties.add(fm_prop_name)
                    self.logger.info(f"Direct template mapping: {fm_prop_name}")

            # Add direct mapping errors to the main error list
            mapping_errors.extend(direct_mapping_errors)

            # Then map properties that exist in the input config
            for sm_prop_name, sm_prop_value in config.items():
                try:
                    # Skip connector.class and name as they're already handled
                    if sm_prop_name in ['connector.class', 'name']:
                        continue

                    # Skip if we already handled this property as a required property or via JDBC mapping
                    if sm_prop_name in handled_properties:
                        continue

                    # Skip transform properties as they are handled separately
                    if isinstance(sm_prop_name, str) and sm_prop_name.startswith('transforms'):
                        continue

                    self.logger.debug(f"\nProcessing property: {sm_prop_name}")
                    self.logger.debug(f"Property value: {sm_prop_value}")

                    # Step 2: Try exact name match first
                    property_found = False
                    if 'templates' in fm_template:
                        for template in fm_template['templates']:
                            # Check config_defs first
                            if 'config_defs' in template:
                                for config_def in template['config_defs']:
                                    if config_def['name'] == sm_prop_name:
                                        # Direct match found - only map if not already handled
                                        if sm_prop_name not in handled_properties:
                                            mapped_config[sm_prop_name] = sm_prop_value
                                            handled_properties.add(sm_prop_name)
                                            self.logger.info(f"Direct match found for property: {sm_prop_name}")
                                        else:
                                            self.logger.debug(f"Skipping direct match for {sm_prop_name} as it is already mapped")
                                        property_found = True
                                        break
                            if property_found:
                                break

                    if not property_found:
                        # Step 3: Check static mappings based on connector type
                        is_source = self._is_source_connector(fm_template)
                        static_mappings = self.static_property_mappings_source if is_source else self.static_property_mappings_sink

                        if sm_prop_name in static_mappings:
                            fm_prop_name = static_mappings[sm_prop_name]

                            # Only map if the target property hasn't been handled yet
                            if fm_prop_name not in handled_properties:
                                # Apply reverse value mapping for converter properties
                                if sm_prop_name in ['key.converter', 'value.converter'] and sm_prop_value in self.converter_to_format_mappings:
                                    mapped_value = self.converter_to_format_mappings[sm_prop_value]
                                    mapped_config[fm_prop_name] = mapped_value
                                    connector_type = "source" if is_source else "sink"
                                    self.logger.info(f"Static mapping with value conversion ({connector_type}): {sm_prop_name}='{sm_prop_value}' -> {fm_prop_name}='{mapped_value}'")
                                else:
                                    mapped_config[fm_prop_name] = sm_prop_value
                                    connector_type = "source" if is_source else "sink"
                                    self.logger.info(f"Static mapping found ({connector_type}): {sm_prop_name} -> {fm_prop_name}")

                                handled_properties.add(fm_prop_name)
                                property_found = True
                            else:
                                self.logger.debug(f"Skipping static mapping for {sm_prop_name} -> {fm_prop_name} as {fm_prop_name} is already mapped")
                                property_found = True

                    if not property_found:
                        # Step 4: Try semantic matching
                        sm_prop = {
                            'name': sm_prop_name,
                            'description': sm_template.get('documentation', ''),
                            'type': sm_template.get('type', 'STRING'),
                            'section': sm_template.get('group', 'General')
                        }

                        # Get FM properties for matching (as dictionary)
                        fm_properties_dict = {}
                        if 'templates' in fm_template:
                            for template in fm_template['templates']:
                                # Add config_defs properties
                                if 'config_defs' in template:
                                    for config_def in template['config_defs']:
                                        fm_properties_dict[config_def['name']] = config_def

                        # Find best match using semantic matching with threshold
                        result = self.semantic_matcher.find_best_match(sm_prop, fm_properties_dict, semantic_threshold=0.7)

                        if result and result.matched_fm_property:
                            # result.matched_fm_property is now a dictionary, so we need to get the property name
                            # The find_best_match method returns the property info, but we need the property name
                            # We'll need to find the property name by matching the property info
                            fm_prop_name = None
                            for prop_name, prop_info in fm_properties_dict.items():
                                if prop_info == result.matched_fm_property:
                                    fm_prop_name = prop_name
                                    break

                            if fm_prop_name and fm_prop_name not in handled_properties:
                                mapped_config[fm_prop_name] = sm_prop_value
                                handled_properties.add(fm_prop_name)
                                self.logger.info(f"Successfully mapped {sm_prop_name} to {fm_prop_name} using {result.match_type} matching")
                            elif fm_prop_name in handled_properties:
                                self.logger.debug(f"Skipping semantic mapping for {sm_prop_name} -> {fm_prop_name} as {fm_prop_name} is already mapped")
                            else:
                                error_msg = f"Could not determine property name for matched property: {sm_prop_name}"
                                mapping_errors.append(error_msg)
                                unmapped_configs.append(sm_prop_name)
                                self.logger.warning(f"Failed to map property '{sm_prop_name}' - could not determine property name")
                        else:
                            error_msg = f"Config '{sm_prop_name}' not exposed for fully managed connector"
                            mapping_errors.append(error_msg)
                            unmapped_configs.append(sm_prop_name)
                            self.logger.warning(f"Failed to map property '{sm_prop_name}'")
                except Exception as e:
                    error_msg = f"Error mapping {sm_prop_name}: {str(e)}"
                    mapping_errors.append(error_msg)
                    self.logger.error(f"Error mapping property '{sm_prop_name}': {e}")
            # After all mapping, check for missing required properties
            for prop_name, prop_info in required_props.items():
                if prop_name in ['connector.class', 'name']:
                    continue
                if prop_name not in mapped_config:
                    error_msg = f"Required property '{prop_name}' needs a value but none was provided in input config or default value"
                    mapping_errors.append(error_msg)
                    self.logger.error(error_msg)

        # Filter mapped config to only include properties defined in config_defs
        filtered_config = {}
        filtered_out_properties = []
        if fm_template and 'templates' in fm_template:
            # Collect all config_def names from all templates
            config_def_names = set()
            for template in fm_template['templates']:
                if 'config_defs' in template:
                    for config_def in template['config_defs']:
                        config_def_names.add(config_def['name'])

            # Only keep properties that are in config_defs, but exclude transform properties
            for prop_name, prop_value in mapped_config.items():
                # Transform properties are separate from config_defs and should always be included
                if prop_name.startswith('transforms') or prop_name == 'transforms':
                    filtered_config[prop_name] = prop_value
                    self.logger.debug(f"Including transform property '{prop_name}' (not subject to config_defs filtering)")
                elif prop_name in config_def_names:
                    filtered_config[prop_name] = prop_value
                else:
                    filtered_out_properties.append(prop_name)
                    error_msg = f"Config '{prop_name}' not exposed for fully managed connector"
                    mapping_errors.append(error_msg)
                    unmapped_configs.append(prop_name)
                    self.logger.warning(error_msg)

            self.logger.info(f"Filtered config from {len(mapped_config)} to {len(filtered_config)} properties (only config_defs)")
            if filtered_out_properties:
                self.logger.warning(f"Filtered out {len(filtered_out_properties)} properties not in config_defs: {', '.join(filtered_out_properties)}")
        else:
            # If no FM template, keep all mapped config
            filtered_config = mapped_config
            self.logger.warning("No FM template available - keeping all mapped properties")

        # Log summary of mapping results
        if unmapped_configs:
            self.logger.warning(f"Connector has {len(unmapped_configs)} unmapped configurations: {', '.join(unmapped_configs)}")
        else:
            self.logger.info("All configurations were successfully mapped")

        self.logger.info(f"Mapping completed with {len(filtered_config)} properties mapped and {len(mapping_errors)} errors")

        return {
            'name': name,
            'sm_config': config,  # Include original SM config
            'config': filtered_config,
            'mapping_errors': mapping_errors,
            'unmapped_configs': unmapped_configs
        }

    @staticmethod
    def parse_connector_file(file, all_connectors_dict, logger=None):
        if not os.path.exists(file):
            raise FileNotFoundError(f"File not found: {file}")
        if logger is None:
            logger = logging.getLogger("config_parser")

        if not (file.suffix == '.json' and file.is_file()):
            return
        try:
            # Output -> all_connectors_dict = { "connector_name": {"name":"", "config":""}, ... }
            with open(file, 'r') as f:
                data = json.load(f)
                if isinstance(data, dict) and 'connectors' in data:
                    # Structure: {"connectors": {"connector_name": {"name":"", "config":""}, ...}}
                    all_connectors_dict.update(data['connectors'])
                elif isinstance(data, list):
                    for item in data:
                        if isinstance(item, dict) and 'name' in item and 'config' in item:
                            # Structure: [ {"connector_name_02": {"name":"", "config":""} }, ... ]
                            all_connectors_dict[item['name']] = item
                        elif isinstance(item, dict):
                            # list of configs [ { "name":..., "config":{...} }, { "name":..., "config":{...} }, ... ]
                            for value in item.values():
                                if isinstance(value, dict) and 'name' in value and 'config' in value:
                                    all_connectors_dict[value['name']] = value
                                else:
                                    logger.warning(f"Skipping non-connector dict item in list in {file}: {value}")
                elif isinstance(data, dict) and 'name' in data and 'config' in data:
                    # Structure: {"name": ..., "config": ...} (single connector config)
                    connector_name = data['name']
                    all_connectors_dict[connector_name] = data
                elif isinstance(data, dict):
                    # Structure: {"connector1": {...}, "connector2": {...}} (or just one)
                    for connector_name, connector_val in data.items():
                        if isinstance(connector_val, dict) and 'name' in connector_val and 'config' in connector_val:
                            # Structure: {"connector_name": {"name":"", "config":""}}
                            all_connectors_dict[connector_name] = connector_val
                        else:
                            info_key = next((k for k in connector_val if isinstance(k, str) and k.lower() == "info"), None)
                            info = connector_val.get(info_key) if info_key and isinstance(connector_val[info_key], dict) else None

                            if info and 'name' in info and 'config' in info:
                                all_connectors_dict[connector_name] = info
                            else:
                                logger.warning(
                                    f"Skipping connector '{connector_name}' in {file}: missing 'name' and 'config'")
                else:
                    logger.warning(f"Skipping unrecognized format in {file}")
        except Exception as e:
            logger.error(f"Failed to parse {file}: {e}")

    def process_connectors(self) -> dict[str, Any] | None:
        """Process all connectors and generate FM configurations"""
        connectors_dict = {}
        ConnectorComparator.parse_connector_file(self.input_file, connectors_dict, self.logger)

        if not connectors_dict:
            self.logger.error("No connectors found after parsing the input file.")
            return None
        connectors = list(connectors_dict.values())

        # Process each connector
        fm_configs = {}
        for i, connector in enumerate(connectors):
            try:
                # Handle case where connector might be a string or other type
                if not isinstance(connector, dict):
                    self.logger.error(f"Connector at index {i} is not a dictionary: {type(connector)}")
                    continue

                # Ensure connector has required fields
                if 'name' not in connector or 'config' not in connector:
                    self.logger.error(f"Connector at index {i} missing required fields 'name' or 'config'")
                    continue

                # Transform SM to FM using the new method
                result = self.transformSMToFm(connector['name'], connector['config'])

                # Create FM config object in the expected format
                fm_config = {
                    'name': connector['name'],
                    'sm_config': connector['config'],
                    'config': result['fm_configs'],
                    'mapping_errors': result['errors'],
                    'mapping_warnings': result['warnings'],
                }

                fm_configs[connector['name']] = fm_config

            except Exception as e:
                connector_name = connector.get('name', f'connector_{i}') if isinstance(connector, dict) else f'connector_{i}'
                self.logger.error(f"Error processing connector {connector_name}: {str(e)}")

        return fm_configs

    def connector_pack_type(self, connector_class: str) -> str:
        """Determine connector pack type based on connector class"""
        if connector_class in self.premium_pack_connector_dict:
            return 'premium_pack_connectors'
        elif connector_class in self.commercial_pack_connector_dict:
            return 'commercial_pack_connectors'
        elif connector_class == 'unknown':
            return 'unknown_pack_connectors'
        else:
            return 'non_commercial_pack_connectors'

    def process_tco_information(self) -> dict[str, int | dict[str, Any]] | None:
        """Process all connectors and generate FM configurations"""
        connectors_dict = {}

        for worker_url in self.worker_urls:
            connector_statuses = ConfigDiscovery.get_connector_statuses_from_worker(worker_url, self.disable_ssl_verify, self.logger)
            connector_info_list = ConfigDiscovery.get_connector_configs_from_worker(worker_url, self.disable_ssl_verify,self.logger)
            connector_info_dict = {item['name']: item for item in connector_info_list if 'name' in item}

            for connector_name, connector_status in connector_statuses.items():
                if connector_name not in connectors_dict:
                    connectors_dict[connector_name] = {'name': connector_name, 'tasks': [], 'connector.class': {}}

                if connector_status and 'tasks_status' in connector_status:
                    connectors_dict[connector_name]['tasks'] = connector_status['tasks_status']
                else:
                    connectors_dict[connector_name]['tasks'] = []

                if connector_name in connector_info_dict and 'config' in connector_info_dict[connector_name]:
                    connectors_dict[connector_name]['connector.class'] = connector_info_dict[connector_name]['config'].get('connector.class', 'unknown')
                    connectors_dict[connector_name]['type'] = connector_info_dict[connector_name].get('type', 'unknown')
                else:
                    connectors_dict[connector_name]['connector.class'] = 'unknown'
                    connectors_dict[connector_name]['type'] = 'unknown'

        connectors = list(connectors_dict.values())

        # Process each connector
        tco_info = {
            'total_connectors': len(connectors),
            'total_tasks': 0,
            'worker_node_task_map': {},
            'worker_node_count': 0,
            'premium_pack_connectors': {},
            'commercial_pack_connectors': {},
            'non_commercial_pack_connectors': {},
            'unknown_pack_connectors' : [],
        }
        for i, connector in enumerate(connectors):
            connector_name = connector.get('name', f'connector_{i}') if isinstance(connector, dict) else f'connector_{i}'
            try:
                # Handle case where connector might be a string or other type
                if not isinstance(connector, dict):
                    self.logger.error(f"{connector_name} SM config is not a dictionary: {type(connector)}")
                    continue

                connector_class = connector.get('connector.class', 'unknown')
                connector_type = connector.get('type', 'unknown')
                connector_pack = self.connector_pack_type(connector_class)

                if connector_name not in tco_info[connector_pack]:
                    tco_info[connector_pack][connector_name] = {
                        'connector_class': connector_class.split('.')[-1],
                        'connector_type': connector_type,
                        'connector_count': 1
                    }
                else:
                    tco_info[connector_pack][connector_name]['connector_count'] += 1


                # Ensure connector has tasks information
                if 'tasks' not in connector or not connector['tasks']:
                    self.logger.error(f"{connector_name} missing required fields 'tasks' or 'tasks' status data is empty")
                    continue

                tco_info['total_tasks'] += len(connector['tasks'])

                for task in connector['tasks']:
                    worker_id = task.get('worker_id', 'unknown_worker').split(':')[0]

                    if worker_id not in tco_info['worker_node_task_map']:
                        tco_info['worker_node_task_map'][worker_id] = {
                            "task_count": 0,
                            "task_list": []
                        }
                    tco_info['worker_node_task_map'][worker_id]["task_list"].append(f"{connector_name} - task-{task.get('id', 'x')}")
                    tco_info['worker_node_task_map'][worker_id]["task_count"] += 1

            except Exception as e:
                self.logger.error(f"Error processing connector {connector_name} for TCO information: {str(e)}")

        tco_info['worker_node_count'] = len(tco_info['worker_node_task_map'])

        # Save TCO information to a file
        tco_info_file = self.output_dir / 'tco_info.json'
        with open(tco_info_file, 'w') as tco_file:
            json.dump(tco_info, tco_file, indent=2)
        self.logger.info(f"TCO information saved to {tco_info_file}")

        return tco_info

    def transformSMToFm(self, connector_name:str, user_configs: Dict[str, Any]) -> Dict[str, Any]:
        """
        Transform Self-Managed (SM) connector configurations to Fully Managed (FM) configurations.

        Args:
            user_configs: Dictionary of configuration key-value pairs where:
                - Key: Configuration property name (string)
                - Value: Configuration property value (will be converted to string)
                Example: {"connector.class": "io.confluent.connect.jdbc.JdbcSourceConnector", "connection.url": "jdbc:mysql://localhost:3306/mydb"}

        Returns:
            Dictionary containing:
                - 'fm_configs': List of successfully transformed FM configurations
                - 'warnings': List of warning messages
                - 'errors': List of error messages
        """
        result = {
            'fm_configs': [],
            'warnings': [],
            'errors': []
        }

        # Validate input
        if not isinstance(user_configs, dict):
            result['errors'].append("Input must be a dictionary of configuration key-value pairs")
            return result

        if not user_configs:
            result['errors'].append("No configuration properties provided")
            return result

        # Convert all values to strings
        config_dict = {}
        for key, value in user_configs.items():
            config_dict[key] = str(value)

        # Check for required connector.class
        if 'connector.class' not in config_dict:
            result['errors'].append("Missing required 'connector.class' configuration")
            return result

        # Get template ID (connector class)
        template_id = config_dict.get('connector.class')

        sm_template, fm_template = self._get_templates_for_connector(template_id, connector_name, config_dict)


        if fm_template is None:
            result['errors'].append(f"No FM template found for connector class: {template_id}")
            # Continue without config processing - just return the basic structure
            result['fm_configs'] = {
                'connector.class': template_id,
                'name': connector_name,
            }
            return result

        # Extract template components (following Java TemplateEngine pattern)
        try:
            # Validate template structure
            if not isinstance(fm_template, dict):
                raise ValueError(f"Expected fm_template to be a dict, got {type(fm_template)}")

            if 'templates' not in fm_template:
                raise ValueError("fm_template missing 'templates' key")

            if not isinstance(fm_template['templates'], (list, tuple)):
                raise ValueError(f"Expected fm_template['templates'] to be a list, got {type(fm_template['templates'])}")

            # Log template structure for debugging
            self.logger.debug(f"Template structure: {list(fm_template.keys())}")
            self.logger.debug(f"Number of templates: {len(fm_template['templates'])}")

            connector_config_defs = self._extract_connector_config_defs(fm_template)
            template_config_defs = self._extract_template_config_defs(fm_template)

            self.logger.debug(f"Extracted {len(connector_config_defs)} connector config defs and {len(template_config_defs)} template config defs")

        except Exception as e:
            self.logger.error(f"Error extracting template components: {str(e)}")
            # Return basic structure with error
            result['errors'].append(f"Error extracting template components: {str(e)}")
            result['fm_configs'] = {
                'connector.class': template_id,
                'name': connector_name,
            }
            return result

        # Initialize FM configs and message lists (following Java pattern)
        fm_configs = {}
        transforms_configs = {}  # Separate dictionary for transforms and predicates
        warnings = []
        errors = []
        semantic_match_list = set()  # Track configs that need semantic matching

        # Step 1: Handle connector.class and name (following Java pattern)
        if 'connector.class' in config_dict:
            # Get template_id from the first template in the templates array
            template_id = None
            if 'templates' in fm_template and len(fm_template['templates']) > 0:
                template_id = fm_template['templates'][0].get('template_id')
                self.logger.info(f"Found template_id in FM template: {template_id}")
                self.logger.info(f"FM template structure: {list(fm_template.keys())}")
                if 'templates' in fm_template:
                    self.logger.info(f"Number of templates: {len(fm_template['templates'])}")
                    for i, template in enumerate(fm_template['templates']):
                        self.logger.info(f"Template {i}: {template.get('template_id', 'NO_TEMPLATE_ID')}")

            if template_id:
                fm_configs['connector.class'] = template_id
                self.logger.info(f"Set connector.class to template_id: {template_id}")
            else:
                # Fallback to the original connector.class if template_id is not found
                fm_configs['connector.class'] = config_dict['connector.class']
                self.logger.info(f"Set connector.class to original value: {config_dict['connector.class']}")
        else:
            errors.append(f"connector.class property is required.")

        # Always set the name from connector_name parameter
        fm_configs['name'] = connector_name
        self.logger.info(f"Set name in fm_configs from connector_name parameter: {connector_name}")

        if 'tasks.max' in config_dict:
            fm_configs['tasks.max'] = config_dict['tasks.max']
        else:
            fm_configs['tasks.max'] = "1"

        # Step 2: Process user configs (following Java pattern)
        # Validate template_config_defs is a list
        if not isinstance(template_config_defs, (list, tuple)):
            self.logger.error(f"template_config_defs is not a list, got {type(template_config_defs)}: {template_config_defs}")
            errors.append(f"Invalid template_config_defs type: {type(template_config_defs)}")
            return result

        # Validate connector_config_defs is a list
        if not isinstance(connector_config_defs, (list, tuple)):
            self.logger.error(f"connector_config_defs is not a list, got {type(connector_config_defs)}: {connector_config_defs}")
            errors.append(f"Invalid connector_config_defs type: {type(connector_config_defs)}")
            return result

        # Additional safety check - ensure template_config_defs is not empty
        if not template_config_defs:
            self.logger.error("template_config_defs is empty or None")
            errors.append("template_config_defs is empty or None")
            return result



        try:
            for user_config_key, user_config_value in config_dict.items():

                # Check if this is a transforms or predicates config
                if user_config_key.startswith('connector.class') or user_config_key.startswith('name'):
                    continue

                if user_config_key.startswith('transforms') or user_config_key.startswith('predicates'):
                    transforms_configs[user_config_key] = user_config_value
                    continue

              
                # Find if user config is present in Connector config def
                matching_connector_config_def = None
                if isinstance(connector_config_defs, (list, tuple)):
                    for connector_config_def in connector_config_defs:
                        if isinstance(connector_config_def, dict) and connector_config_def.get('name') == user_config_key:
                            matching_connector_config_def = connector_config_def
                            break
                        
                else:
                    self.logger.warning(f"Expected connector_config_defs to be a list, got {type(connector_config_defs)}")
                    continue

                if matching_connector_config_def is not None:
                    # User config present in Connector config def
                    self._process_user_config_in_connector_config_def(
                        matching_connector_config_def,
                        user_config_value,
                        template_config_defs,
                        fm_configs,
                        warnings,
                        errors,
                        config_dict,
                        semantic_match_list
                    )
                else:
                    # Check if this config is defined in template_config_defs
                    config_found_in_template = False

                    try:
                        for template_config_def in template_config_defs:
                            original_user_config_key = user_config_key
                            if (user_config_key.startswith('consumer.') or user_config_key.startswith('producer.')) and \
                            not user_config_key.startswith('consumer.override.') and not user_config_key.startswith('producer.override.'):
                                user_config_key = user_config_key.replace('consumer.', 'consumer.override.')
                                user_config_key = user_config_key.replace('producer.', 'producer.override.')
                            elif user_config_key.startswith('consumer.override.') or user_config_key.startswith('producer.override.'):
                                # Remove override. from config in template_config_def.get('name')
                                user_config_key = user_config_key.replace('consumer.override.', 'consumer.')
                                user_config_key = user_config_key.replace('producer.override.', 'producer.')

                            if isinstance(template_config_def, dict) and (template_config_def.get('name') == user_config_key or template_config_def.get('name') == original_user_config_key):
                                config_found_in_template = True
                                break
                    except Exception as e:
                        self.logger.error(f"Error iterating over template_config_defs for {user_config_key}: {str(e)}")
                        self.logger.error(f"template_config_defs type: {type(template_config_defs)}, content: {template_config_defs}")
                        config_found_in_template = False

                    if not config_found_in_template:
                        # User config not present in either Connector config def or template config defs - warn
                        warning_msg = f"Unused connector config '{user_config_key}'. Given value will be ignored. Default value will be used if any."
                        warnings.append(warning_msg)
                        self.logger.warning(warning_msg)

        except Exception as e:
            self.logger.error(f"Error processing user configs: {str(e)}")
            errors.append(f"Error processing user configs {user_config_key}: {str(e)}")
            # Continue with basic config

        # Step 3: Process template configs using config derivation methods
        self.logger.info(f"Processing {len(template_config_defs)} template config definitions")
        try:
            for template_config_def in template_config_defs:
                template_config_name = template_config_def.get("name")
                is_required = template_config_def.get("required", False)
                self.logger.debug(f"Processing template config: {template_config_name}, required: {is_required}")

                # Get the method to derive this config from user configs
                derivation_method = self._get_config_derivation_method(template_config_name, template_config_def)

                if derivation_method:
                    derived_value = derivation_method(config_dict, fm_configs, template_config_defs, template_config_name)
                    if derived_value is not None:
                        fm_configs[template_config_name] = derived_value
                        self.logger.debug(f"Derived value for {template_config_name}: {derived_value}")
                else:
                    self.logger.debug(f"No derivation method found for {template_config_name}")
        except Exception as e:
            self.logger.error(f"Error processing template configs: {str(e)}")
            errors.append(f"Error processing template configs: {str(e)}")

        # Step 4: Before semantic matching, check if user config keys directly match template config def names
        for user_config_key, user_config_value in config_dict.items():
            # Skip if already in fm_configs
            if user_config_key in fm_configs:
                if user_config_key in semantic_match_list:
                    semantic_match_list.remove(user_config_key)
                continue

            original_user_config_key = user_config_key
            if user_config_key.startswith('producer.override') or user_config_key.startswith('consumer.override'):
                user_config_key = user_config_key.replace('consumer.override.', 'consumer.')
                user_config_key = user_config_key.replace('producer.override.', 'producer.')
            elif user_config_key.startswith('producer.') or user_config_key.startswith('consumer.'):
                user_config_key = user_config_key.replace('producer.', 'producer.override.')
                user_config_key = user_config_key.replace('consumer.', 'consumer.override.')
                

            # Check if user config key matches any template config def name
            try:
                for template_config_def in template_config_defs:
                    if isinstance(template_config_def, dict):
                        template_config_name = template_config_def.get("name")
                    
                        if template_config_name == user_config_key:
                            # Direct match found - add to fm_configs
                            fm_configs[user_config_key] = user_config_value
                            self.logger.info(f"Direct match found: {user_config_key} = {user_config_value}")
                            if user_config_key in semantic_match_list or original_user_config_key in semantic_match_list:
                                semantic_match_list.remove(user_config_key)
                                semantic_match_list.remove(original_user_config_key)
                            break
                        if template_config_name == original_user_config_key:
                            # Direct match found - add to fm_configs
                            fm_configs[original_user_config_key] = user_config_value
                            self.logger.info(f"Direct match found: {original_user_config_key} = {user_config_value}")
                            if user_config_key in semantic_match_list or original_user_config_key in semantic_match_list:
                                semantic_match_list.remove(user_config_key)
                                semantic_match_list.remove(original_user_config_key)
                            break    
            except Exception as e:
                self.logger.error(f"Error checking template config match for {user_config_key}: {str(e)}")
                self.logger.error(f"template_config_defs type: {type(template_config_defs)}, content: {template_config_defs}")

        # Step 5: do semantic matching for the configs that are not present in the template
        self._do_semantic_matching(fm_configs, semantic_match_list, config_dict, template_config_defs, sm_template)

        # Check for required configs that are missing after semantic matching
        self._check_required_configs(fm_configs, template_config_defs, errors)

        # Process transforms configs
        # Extract template_id from the correct location
        plugin_type = "Unknown"
        if fm_template.get('template_id'):
            plugin_type = fm_template.get('template_id')
        elif 'templates' in fm_template and len(fm_template['templates']) > 0:
            plugin_type = fm_template['templates'][0].get('template_id', 'Unknown')

        transforms_data = self.get_transforms_config(config_dict, plugin_type)
        fm_configs.update(transforms_data['allowed'])

        # Add mapping errors from transforms processing
        if 'mapping_errors' in transforms_data:
            errors.extend(transforms_data['mapping_errors'])

        # Debug logging for final connector.class value
        if 'connector.class' in fm_configs:
            self.logger.info(f"Final connector.class value: {fm_configs['connector.class']}")
        else:
            self.logger.warning("connector.class not found in final fm_configs")

        # Return the result in the required format
        result = {
            "name": connector_name,
            "fm_configs": fm_configs,
            "warnings": warnings,
            "errors": errors
        }

        return result

    def _extract_connector_config_defs(self, fm_template: Dict[str, Any]) -> List[Dict[str, Any]]:
        """Extract connector config definitions from FM template (following Java pattern)"""
        connector_config_defs = []

        if 'templates' in fm_template:
            if not isinstance(fm_template['templates'], (list, tuple)):
                self.logger.error(f"fm_template['templates'] is not a list, got {type(fm_template['templates'])}: {fm_template['templates']}")
                return connector_config_defs

            for i, template in enumerate(fm_template['templates']):
                self.logger.debug(f"Processing template {i}: {type(template)}")
                if not isinstance(template, dict):
                    self.logger.warning(f"Template {i} is not a dict: {type(template)}")
                    continue

                if 'connector_configs' in template:
                    self.logger.debug(f"Template {i} has connector_configs: {type(template['connector_configs'])}")
                    # Ensure connector_configs is a list/iterable, not a boolean or other type
                    if isinstance(template['connector_configs'], (list, tuple)):
                        connector_config_defs.extend(template['connector_configs'])
                    else:
                        self.logger.warning(f"Expected connector_configs to be a list, got {type(template['connector_configs'])}: {template['connector_configs']}")
                        # Skip this template's connector_configs
                        continue
        else:
            self.logger.warning("No 'templates' key found in fm_template")

        return connector_config_defs

    def _extract_template_config_defs(self, fm_template: Dict[str, Any]) -> List[Dict[str, Any]]:
        """Extract template config definitions from FM template (following Java pattern)"""
        template_config_defs = []

        if 'templates' in fm_template:
            if not isinstance(fm_template['templates'], (list, tuple)):
                self.logger.error(f"fm_template['templates'] is not a list, got {type(fm_template['templates'])}: {fm_template['templates']}")
                return template_config_defs

            for i, template in enumerate(fm_template['templates']):
                self.logger.debug(f"Processing template {i} for config_defs: {type(template)}")
                if not isinstance(template, dict):
                    self.logger.warning(f"Template {i} is not a dict: {type(template)}")
                    continue

                if 'config_defs' in template:
                    self.logger.debug(f"Template {i} has config_defs: {type(template['config_defs'])}")
                    # Ensure config_defs is a list/iterable, not a boolean or other type
                    if isinstance(template['config_defs'], (list, tuple)):
                        template_config_defs.extend(template['config_defs'])
                    else:
                        self.logger.warning(f"Expected config_defs to be a list, got {type(template['config_defs'])}: {template['config_defs']}")
                        # Skip this template's config_defs
                        continue
        else:
            self.logger.warning("No 'templates' key found in fm_template")

        return template_config_defs

    def _get_config_derivation_method(self, template_config_name: str, template_config_def: Dict[str, Any]):
        """
        Get the method to derive a template config from user configs.
        This maps template config names to their derivation methods.
        """
        # Map of template config names to their derivation methods
        config_derivation_methods = {
            # JDBC-related configs
            'connection.url': self._derive_connection_url,
            'connection.host': self._derive_connection_host,
            'connection.port': self._derive_connection_port,
            'connection.user': self._derive_connection_user,
            'connection.password': self._derive_connection_password,
            'connection.database': self._derive_connection_database,
            'db.name': self._derive_db_name,
            'db.connection.type': self._derive_db_connection_type,
            'ssl.server.cert.dn': self._derive_ssl_server_cert_dn,


            # Data format configs
            'input.key.format': self._derive_input_key_format,
            'input.data.format': self._derive_input_data_format,
            'output.key.format': self._derive_output_key_format,
            'output.data.format': self._derive_output_data_format,
            'output.data.key.format': self._derive_output_data_key_format,
            'output.data.value.format': self._derive_output_data_value_format,


            # SSL configs
            'ssl.mode': self._derive_ssl_mode,

            # Redis configs
            'redis.hostname': self._derive_redis_hostname,
            'redis.portnumber': self._derive_redis_portnumber,
            'redis.ssl.mode': self._derive_redis_ssl_mode,

            # Service Bus configs
            'azure.servicebus.namespace': self._derive_servicebus_namespace,
            'azure.servicebus.sas.keyname': self._derive_azure_servicebus_sas_keyname,
            'azure.servicebus.sas.key': self._derive_azure_servicebus_sas_key,
            'azure.servicebus.entity.name': self._derive_azure_servicebus_entity_name,
            
            # Subject name strategy configs
            'key.converter.key.subject.name.strategy': self._derive_subject_name_strategy,
            'value.converter.value.subject.name.strategy': self._derive_subject_name_strategy,
            'key.subject.name.strategy': self._derive_subject_name_strategy,
            'subject.name.strategy': self._derive_subject_name_strategy,
            'value.subject.name.strategy': self._derive_subject_name_strategy,
            'value.converter.reference.subject.name.strategy': self._derive_reference_subject_name_strategy,
            'key.converter.reference.subject.name.strategy': self._derive_reference_subject_name_strategy,
            # Add more mappings as needed
        }

        return config_derivation_methods.get(template_config_name)

    def _process_user_config_in_connector_config_def(
        self,
        connector_config_def: Dict[str, Any],
        user_config_value: str,
        template_config_defs: List[Dict[str, Any]],
        fm_configs: Dict[str, str],
        warnings: List[str],
        errors: List[str],
        user_configs: Dict[str, str],
        semantic_match_list: set
    ):
        """Process a user config that is present in connector config def (following Java pattern)"""

        # Special logging for validate.non.null configuration
        config_name = connector_config_def.get('name')

        # Case 1: value is constant string
        if connector_config_def.get('value') is not None:
            self._process_value_case(connector_config_def, user_config_value, template_config_defs, fm_configs, warnings, user_configs, semantic_match_list)
            return

        # Case 2: Connector config value is switch case
        if connector_config_def.get('switch') is not None:
            self._process_switch_case(connector_config_def, user_configs, template_config_defs, fm_configs, warnings, errors, semantic_match_list)
            return

        # Case 3: Connector config def is a dynamic mapper
        if connector_config_def.get('dynamic.mapper') is not None:
            self._process_dynamic_mapper_case(connector_config_def, user_config_value, user_configs, template_config_defs, fm_configs, warnings, semantic_match_list)
            return

        # Case 4: Value is null
        if connector_config_def.get('value') is None:
            self._process_null_value_case(connector_config_def, user_config_value, template_config_defs, fm_configs, warnings)
            return

    def _process_value_case(
        self,
        connector_config_def: Dict[str, Any],
        user_config_value: str,
        template_config_defs: List[Dict[str, Any]],
        fm_configs: Dict[str, str],
        warnings: List[str],
        user_configs: Dict[str, str],
        semantic_match_list: set
    ):
        """Process value case (following Java pattern)"""
        value = connector_config_def.get('value')
        config_name = connector_config_def.get('name')

        # Handle non-string values (like validate.non.null: false, numbers, etc.)
        if not isinstance(value, str):

            # For non-string values, just set the config directly
            fm_configs[config_name] = str(value).lower() if isinstance(value, bool) else str(value)
            return

        # Check if value contains {{.logicalClusterId}} - this indicates internal config
        if value is not None and (
            'org.apache.kafka.common.security.plain.PlainLoginModule' in value or
            '/mnt/secrets/connect-sr' in value or
            ('{{.logicalClusterId}}' in value and not '/mnt/secrets/connect-external-secrets' in value)
        ):
            warnings.append(f"{connector_config_def.get('name')} is internal. User given value will be ignored.")
            return

        # Check if the value matches DEFAULT_PATTERN (contains ${CONFIG_KEY} references)
        import re
        default_pattern = re.compile(r'\$\{([^}]+)\}')
        matcher = default_pattern.search(value)

        if matcher:
            # It's not a true constant, it's a combination of multiple high level keys
            referenced_keys = self._find_referenced_keys(value, {td.get('name') for td in template_config_defs})

            # Process each referenced key
            for referenced_key in referenced_keys:
                config_name = connector_config_def.get('name')
                if fm_configs.get(config_name) is not None:
                    #we already have found value for this config, no need to reprocess.
                    return
                # Check if user config already has a value for this config - if yes, copy it
                if referenced_key in user_configs and user_configs[referenced_key].strip():
                    fm_configs[config_name] = user_config_value
                    return

                referenced_template_config_def = self._find_template_config_def_by_name(referenced_key, template_config_defs)

                if referenced_template_config_def is not None and not referenced_template_config_def.get('internal', False):
                    # Check if there's a derivation method defined for this referenced key
                    derivation_method = self._get_config_derivation_method(referenced_key, referenced_template_config_def)
                    if derivation_method:
                        # If there's a derivation method, return early as it will be handled later
                        return

                    # Check if connector config def value is of format ${<template def name>}
                    if value == f"${{{referenced_key}}}":
                        # Direct reference format, copy the value as is
                        fm_configs[referenced_key] = user_config_value
                elif referenced_template_config_def is not None and referenced_template_config_def.get('internal', False):
                    warnings.append(f"The transformed FM config is internal and will be inferred. User given value will be ignored.")
                else:
                    semantic_match_list.add(config_name)
                    self.logger.warning(f"'{config_name}' : Config transform not present in template for '{referenced_key}' which was referenced by connector config '{connector_config_def.get('name')}'. Will attempt a semantic match.")
            return
        else:
            config_name = connector_config_def.get('name')
            # It's a true constant value
            if value != user_config_value:
                # Case 1.1: not same as the value from user configs - Warn
                warnings.append(f"{config_name} : FM config has constant value '{value}' but user provided '{user_config_value}'. User given value will be ignored.")
            else:
                # Case 1.2: Same value given by user - Add it to fm key and value
                fm_configs[connector_config_def.get('name')] = user_config_value
            return

    def _process_switch_case(
        self,
        connector_config_def: Dict[str, Any],
        user_configs: Dict[str, str],
        template_config_defs: List[Dict[str, Any]],
        fm_configs: Dict[str, str],
        warnings: List[str],
        errors: List[str],
        semantic_match_list: set
    ):
        """Process switch case (following Java pattern)"""
        switch_cases = connector_config_def.get('switch', {})

        for template_config_key, switch_mapping in switch_cases.items():
            if fm_configs.get(template_config_key) is not None:
                # we already have found value for this config, no need to reprocess.
                return
            # Find corresponding template config def
            template_config_def = self._find_template_config_def_by_name(template_config_key, template_config_defs)

            if template_config_def is not None:
                if template_config_def.get('internal', False):
                    warnings.append(f"The transformed FM config is internal and will be inferred. User given value will be ignored.")
                else:
                    self._process_non_internal_switch_case(connector_config_def, template_config_def, switch_mapping, user_configs, fm_configs, warnings, semantic_match_list)
            else:
                self.logger.error(f"Switch case key '{template_config_key}' for config '{connector_config_def.get('name')}' is not part of template configs.")

    def _process_non_internal_switch_case(
        self,
        connector_config_def: Dict[str, Any],
        template_config_def: Dict[str, Any],
        switch_mapping: Dict[str, str],
        user_configs: Dict[str, str],
        fm_configs: Dict[str, str],
        warnings: List[str],
        semantic_match_list: set
    ):
        """Process non-internal switch case (following Java pattern)"""
        import re
        default_pattern = re.compile(r'\$\{([^}]+)\}')

        has_matchers = any(
            value is not None and default_pattern.search(value)
            for value in switch_mapping.values()
        )

        if has_matchers:
            # Check for derivation method for the template config
            template_config_name = template_config_def.get('name')
            derivation_method = self._get_config_derivation_method(template_config_name, template_config_def)
            if derivation_method:
                # If there's a derivation method, return early as it will be handled later
                return
            # If no derivation method, continue with normal switch processing
            # (This would be the complex matcher logic in the real implementation)
            config_name = connector_config_def.get('name')
            semantic_match_list.add(config_name)
            self.logger.error(f"'{config_name}' : Switch case has matchers but no derivation method for '{template_config_name}'. Complex matcher logic not implemented. Will attempt a semantic match.")
        else:
            user_value = user_configs.get(connector_config_def.get('name'))
            if user_value is not None:
                high_level_value = self._apply_reverse_switch(switch_mapping, user_value)
                if high_level_value is not None:
                    fm_configs[template_config_def.get('name')] = high_level_value
                else:
                    warnings.append(f"User value '{user_value}' for '{connector_config_def.get('name')}' does not match any value in templateswitch case.")

    def infer_dynamic_mappings(self, dynamic_mapper_fun_name: str, user_config_value: str) -> Optional[str]:
        """
        Infer dynamic mappings for a given FM property name.
        This is a placeholder method that should be implemented based on specific requirements.
        """
        if dynamic_mapper_fun_name and dynamic_mapper_fun_name== 'value.converter.reference.subject.name.strategy.mapper':
            sm_to_fm_mapping = {
                "io.confluent.kafka.serializers.subject.TopicNameStrategy": "TopicNameStrategy",
                "io.confluent.kafka.serializers.subject.RecordNameStrategy": "RecordNameStrategy",
                "io.confluent.kafka.serializers.subject.TopicRecordNameStrategy": "TopicRecordNameStrategy"
            }
            return sm_to_fm_mapping.get(user_config_value, None)

        # Placeholder implementation - in real code, this would infer the mapping based on some logic
        self.logger.warning(f"Dynamic mapping inference not implemented for {dynamic_mapper_fun_name}. Returning None.")
        return None

    def _process_dynamic_mapper_case(
        self,
        connector_config_def: Dict[str, Any],
        user_config_value: str,
        user_configs: Dict[str, str],
        template_config_defs: List[Dict[str, Any]],
        fm_configs: Dict[str, str],
        warnings: List[str],
        semantic_match_list: set
    ):
        """Process dynamic mapper case (following Java pattern)"""
        connector_config_name = connector_config_def.get('name')

        # Check if the connector config def name is part of template config defs
        template_config_def = self._find_template_config_def_by_name(connector_config_name, template_config_defs)

        if template_config_def is not None:
            # If it exists in template config defs, add to fm_configs
            fm_configs[connector_config_name] = user_config_value
            return
        elif connector_config_def.get('dynamic.mapper') is not None and connector_config_def.get('dynamic.mapper').get('name') is not None :
            # Check if it has a dynamic mapper defined name is present in fm_template
            fm_template_def = self._find_template_config_def_by_name(connector_config_name, template_config_defs)

            if fm_template_def is not None:
                # If it has a fm template dynamic mapper defined and not present in fm_configs, try to infer the mapping
                dynamic_mapping_value = self.infer_dynamic_mappings(connector_config_def.get('dynamic.mapper').get('name'), user_config_value)
                if dynamic_mapping_value is not None:
                    # If dynamic mapping is found, add it to fm_configs
                    fm_configs[fm_template_def.get('name')] = dynamic_mapping_value
                    self.logger.info(f"Dynamic mapping for '{connector_config_name}' inferred as '{dynamic_mapping_value}'")
                    return
                elif fm_configs.get(fm_template_def.get('name')) is not None:
                    # If dynamic mapping is not found but fm_configs already has this config, skip
                    self.logger.info(f"Dynamic mapping for '{connector_config_name}' already exists in fm_configs, skipping inference.")
                    return

        # If not found in template config defs, add to semantic matching list
        semantic_match_list.add(connector_config_name)
        self.logger.warning(f"Dynamic mapper config '{connector_config_name}' not found in template configs. Will attempt semantic matching.")

    def _process_null_value_case(
        self,
        connector_config_def: Dict[str, Any],
        user_config_value: str,
        template_config_defs: List[Dict[str, Any]],
        fm_configs: Dict[str, str],
        warnings: List[str]
    ):
        """Process null value case (following Java pattern)"""
        # This is a simplified implementation - in the real Java code, this would handle null values
        # For now, we'll just add the value directly
        fm_configs[connector_config_def.get('name')] = user_config_value

    def _find_template_config_def_by_name(self, name: str, template_config_defs: List[Dict[str, Any]]) -> Optional[Dict[str, Any]]:
        """Find template config def by name (following Java pattern)"""
        for template_config_def in template_config_defs:
            if template_config_def.get('name') == name:
                return template_config_def
        return None

    def _find_referenced_keys(self, value: str, high_level_keys: Set[str]) -> Set[str]:
        """Find referenced keys in a value (following Java pattern)"""
        import re
        default_pattern = re.compile(r'\$\{([^}]+)\}')
        referenced_keys = set()

        for match in default_pattern.finditer(value):
            referenced_key = match.group(1)
            if referenced_key in high_level_keys:
                referenced_keys.add(referenced_key)

        return referenced_keys
<<<<<<< HEAD
    
    def _derive_connection_host(self, user_configs: Dict[str, str], fm_configs: Dict[str, str], template_config_defs: List[Dict[str, Any]] = None, config_name: str = None) -> Optional[str]:
=======

    def _derive_connection_host(self, user_configs: Dict[str, str], fm_configs: Dict[str, str], template_config_defs: List[Dict[str, Any]] = None) -> Optional[str]:
>>>>>>> 6d1cba65
        """Derive connection.host from user configs (e.g., from JDBC URL or MongoDB connection string)"""
        # Try to extract from JDBC URL
        if 'connection.url' in user_configs:
            jdbc_url = user_configs['connection.url']
            if jdbc_url.startswith('jdbc:'):
                parsed = self._parse_jdbc_url(jdbc_url)
                return parsed.get('host')

        # Try to extract from MongoDB connection string
        if 'connection.uri' in user_configs:
            mongo_uri = user_configs['connection.uri']
            parsed = self._parse_mongodb_connection_string(mongo_uri)
            return parsed.get('host')

        # Check for MongoDB-specific connection string configs
        for config_key in ['mongodb.connection.string', 'connection.string']:
            if config_key in user_configs:
                mongo_uri = user_configs[config_key]
                parsed = self._parse_mongodb_connection_string(mongo_uri)
                return parsed.get('host')

        return None
<<<<<<< HEAD
    
    def _derive_connection_port(self, user_configs: Dict[str, str], fm_configs: Dict[str, str], template_config_defs: List[Dict[str, Any]] = None, config_name: str = None) -> Optional[str]:
=======

    def _derive_connection_port(self, user_configs: Dict[str, str], fm_configs: Dict[str, str], template_config_defs: List[Dict[str, Any]] = None) -> Optional[str]:
>>>>>>> 6d1cba65
        """Derive connection.port from user configs (e.g., from JDBC URL)"""
        # Try to extract from JDBC URL
        if 'connection.url' in user_configs:
            jdbc_url = user_configs['connection.url']
            if jdbc_url.startswith('jdbc:'):
                parsed = self._parse_jdbc_url(jdbc_url)
                return parsed.get('port')
        return None
    def _derive_connection_user(self, user_configs: Dict[str, str], fm_configs: Dict[str, str], template_config_defs: List[Dict[str, Any]] = None, config_name: str = None) -> Optional[str]:
        """Derive connection.user from user configs (e.g., from JDBC URL or MongoDB connection string)"""
        # Try to extract from JDBC URL
        if 'connection.url' in user_configs:
            jdbc_url = user_configs['connection.url']
            if jdbc_url.startswith('jdbc:'):
                parsed = self._parse_jdbc_url(jdbc_url)
                return parsed.get('user')

        # Try to extract from MongoDB connection string
        if 'connection.uri' in user_configs:
            mongo_uri = user_configs['connection.uri']
            parsed = self._parse_mongodb_connection_string(mongo_uri)
            return parsed.get('user')

        # Check for MongoDB-specific connection string configs
        for config_key in ['mongodb.connection.string', 'connection.string']:
            if config_key in user_configs:
                mongo_uri = user_configs[config_key]
                parsed = self._parse_mongodb_connection_string(mongo_uri)
                return parsed.get('user')

        return None
<<<<<<< HEAD
    
    def _derive_connection_password(self, user_configs: Dict[str, str], fm_configs: Dict[str, str], template_config_defs: List[Dict[str, Any]] = None, config_name: str = None) -> Optional[str]:
=======

    def _derive_connection_password(self, user_configs: Dict[str, str], fm_configs: Dict[str, str], template_config_defs: List[Dict[str, Any]] = None) -> Optional[str]:
>>>>>>> 6d1cba65
        """Derive connection.password from user configs (e.g., from JDBC URL or MongoDB connection string)"""
        # Try to extract from JDBC URL
        if 'connection.url' in user_configs:
            jdbc_url = user_configs['connection.url']
            if jdbc_url.startswith('jdbc:'):
                parsed = self._parse_jdbc_url(jdbc_url)
                return parsed.get('password')

        # Try to extract from MongoDB connection string
        if 'connection.uri' in user_configs:
            mongo_uri = user_configs['connection.uri']
            parsed = self._parse_mongodb_connection_string(mongo_uri)
            return parsed.get('password')

        # Check for MongoDB-specific connection string configs
        for config_key in ['mongodb.connection.string', 'connection.string']:
            if config_key in user_configs:
                mongo_uri = user_configs[config_key]
                parsed = self._parse_mongodb_connection_string(mongo_uri)
                return parsed.get('password')

        return None

    def _derive_connection_database(self, user_configs: Dict[str, str], fm_configs: Dict[str, str], template_config_defs: List[Dict[str, Any]] = None, config_name: str = None) -> Optional[str]:
        """Derive connection.database from user configs (e.g., from JDBC URL)"""
        # Try to extract from JDBC URL
        if 'connection.url' in user_configs:
            jdbc_url = user_configs['connection.url']
            if jdbc_url.startswith('jdbc:'):
                parsed = self._parse_jdbc_url(jdbc_url)
                # The _parse_jdbc_url method returns 'db.name', not 'database'
                return parsed.get('db.name')
        return None

    def _derive_db_name(self, user_configs: Dict[str, str], fm_configs: Dict[str, str], template_config_defs: List[Dict[str, Any]] = None, config_name: str = None) -> Optional[str]:

        """Derive db.name from user configs (e.g., from JDBC URL)"""
        # Try to extract from JDBC URL
        if 'connection.url' in user_configs:
            jdbc_url = user_configs['connection.url']
            if jdbc_url.startswith('jdbc:'):
                parsed = self._parse_jdbc_url(jdbc_url)
                # The _parse_jdbc_url method returns 'db.name', not 'database'
                return parsed.get('db.name')

        # Try to extract from MongoDB connection string
        if 'connection.uri' in user_configs:
            mongo_uri = user_configs['connection.uri']
            parsed = self._parse_mongodb_connection_string(mongo_uri)
            return parsed.get('database')

        # Check for MongoDB-specific connection string configs
        for config_key in ['mongodb.connection.string', 'connection.string']:
            if config_key in user_configs:
                mongo_uri = user_configs[config_key]
                parsed = self._parse_mongodb_connection_string(mongo_uri)
                return parsed.get('database')

        # Check for direct db.name config
        if 'db.name' in user_configs:
            return user_configs['db.name']

        # Check for database config
        if 'database' in user_configs:
            return user_configs['database']

        return None

    def _derive_db_connection_type(self, user_configs: Dict[str, str], fm_configs: Dict[str, str], template_config_defs: List[Dict[str, Any]] = None, config_name: str = None) -> Optional[str]:
        """Derive db.connection.type from user configs (e.g., from JDBC URL)"""
        # Try to extract from JDBC URL
        if 'connection.url' in user_configs:
            jdbc_url = user_configs['connection.url']
            if jdbc_url.startswith('jdbc:'):
                parsed = self._parse_jdbc_url(jdbc_url)
                return parsed.get('db.connection.type')

        # Check for direct db.connection.type config
        if 'db.connection.type' in user_configs:
            return user_configs['db.connection.type']

        # Default fallback
        return None

    def _derive_ssl_server_cert_dn(self, user_configs: Dict[str, str], fm_configs: Dict[str, str], template_config_defs: List[Dict[str, Any]] = None, config_name: str = None) -> Optional[str]:
        """Derive ssl.server.cert.dn from user configs (e.g., from JDBC URL)"""
        # Try to extract from JDBC URL
        if 'connection.url' in user_configs:
            jdbc_url = user_configs['connection.url']
            if jdbc_url.startswith('jdbc:'):
                parsed = self._parse_jdbc_url(jdbc_url)
                return parsed.get('ssl.server.cert.dn')

        # Check for direct ssl.server.cert.dn config
        if 'ssl.server.cert.dn' in user_configs:
            return user_configs['ssl.server.cert.dn']

        # Default fallback
        return None

    def _derive_database_server_name(self, user_configs: Dict[str, str], fm_configs: Dict[str, str], template_config_defs: List[Dict[str, Any]] = None, config_name: str = None) -> Optional[str]:
        """Derive database.server.name from user configs (e.g., from JDBC URL)"""
        # Try to extract from JDBC URL
        if 'connection.url' in user_configs:
            jdbc_url = user_configs['connection.url']
            if jdbc_url.startswith('jdbc:'):
                parsed = self._parse_jdbc_url(jdbc_url)
                return parsed.get('host')

        # Check for direct database.server.name config
        if 'database.server.name' in user_configs:
            return user_configs['database.server.name']

        # Check for server name config
        if 'server.name' in user_configs:
            return user_configs['server.name']

<<<<<<< HEAD
    
    def _derive_input_key_format(self, user_configs: Dict[str, str], fm_configs: Dict[str, str], template_config_defs: List[Dict[str, Any]] = None, config_name: str = None) -> Optional[str]:
=======

    def _derive_input_key_format(self, user_configs: Dict[str, str], fm_configs: Dict[str, str], template_config_defs: List[Dict[str, Any]] = None) -> Optional[str]:
>>>>>>> 6d1cba65
        """Derive input.key.format from user configs using reverse format mapping"""
        # Reverse data format mapping from template (converter class -> format key)
        reverse_format_mapping = {
            "io.confluent.connect.avro.AvroConverter": "AVRO",
            "io.confluent.connect.json.JsonSchemaConverter": "JSON_SR",
            "io.confluent.connect.protobuf.ProtobufConverter": "PROTOBUF",
            "org.apache.kafka.connect.converters.ByteArrayConverter": "BYTES",
            "org.apache.kafka.connect.json.JsonConverter": "JSON",
            "org.apache.kafka.connect.storage.StringConverter": "STRING"
        }

        # Try direct converter mapping first (reverse map)
        if 'key.converter' in user_configs:
            converter_class = user_configs['key.converter']
            if converter_class in reverse_format_mapping:
                return reverse_format_mapping[converter_class]
            return converter_class  # Return as-is if not in mapping

        # Try to get format from user configs (direct format key)
        format_key = user_configs.get('key.format') or user_configs.get('input.key.format')
        if format_key:
            return format_key

        # Try to infer from schema registry configs
        if 'key.converter.schemas.enable' in user_configs:
            return 'JSON_SR'

        # Try to get default from template if available
        if template_config_defs:
            template_default = self._get_template_default_value(template_config_defs, 'input.key.format')
            if template_default:
                resolved_default = self._resolve_template_default(template_default, fm_configs)
                return resolved_default

        # Default fallback
        return 'JSON'
<<<<<<< HEAD
    
    def _derive_input_data_format(self, user_configs: Dict[str, str], fm_configs: Dict[str, str], template_config_defs: List[Dict[str, Any]] = None, config_name: str = None) -> Optional[str]:
=======

    def _derive_input_data_format(self, user_configs: Dict[str, str], fm_configs: Dict[str, str], template_config_defs: List[Dict[str, Any]] = None) -> Optional[str]:
>>>>>>> 6d1cba65

        """Derive input.data.format from user configs using reverse format mapping"""
        # Reverse data format mapping from template (converter class -> format key)
        reverse_format_mapping = {
            "io.confluent.connect.avro.AvroConverter": "AVRO",
            "io.confluent.connect.json.JsonSchemaConverter": "JSON_SR",
            "io.confluent.connect.protobuf.ProtobufConverter": "PROTOBUF",
            "org.apache.kafka.connect.converters.ByteArrayConverter": "BYTES",
            "org.apache.kafka.connect.json.JsonConverter": "JSON",
            "org.apache.kafka.connect.storage.StringConverter": "STRING"
        }

        # Try direct converter mapping first (reverse map)
        if 'value.converter' in user_configs:
            converter_class = user_configs['value.converter']
            if converter_class in reverse_format_mapping:
                return reverse_format_mapping[converter_class]
            return converter_class  # Return as-is if not in mapping

        # Try to get format from user configs (direct format key)
        format_key = user_configs.get('value.format') or user_configs.get('input.data.format')
        if format_key:
            return format_key

        # Try to infer from schema registry configs
        if 'value.converter.schemas.enable' in user_configs:
            return 'JSON_SR'

        # Try to get default from template if available
        if template_config_defs:
            template_default = self._get_template_default_value(template_config_defs, 'input.data.format')
            if template_default:
                resolved_default = self._resolve_template_default(template_default, fm_configs)
                return resolved_default

        # Default fallback
        return 'JSON'
<<<<<<< HEAD
    
    def _derive_output_key_format(self, user_configs: Dict[str, str], fm_configs: Dict[str, str], template_config_defs: List[Dict[str, Any]] = None, config_name: str = None) -> Optional[str]:
=======

    def _derive_output_key_format(self, user_configs: Dict[str, str], fm_configs: Dict[str, str], template_config_defs: List[Dict[str, Any]] = None) -> Optional[str]:
>>>>>>> 6d1cba65

        """Derive output.key.format from user configs using reverse format mapping"""
        # Reverse data format mapping from template (converter class -> format key)
        reverse_format_mapping = {
            "io.confluent.connect.avro.AvroConverter": "AVRO",
            "io.confluent.connect.json.JsonSchemaConverter": "JSON_SR",
            "io.confluent.connect.protobuf.ProtobufConverter": "PROTOBUF",
            "org.apache.kafka.connect.converters.ByteArrayConverter": "BYTES",
            "org.apache.kafka.connect.json.JsonConverter": "JSON",
            "org.apache.kafka.connect.storage.StringConverter": "STRING"
        }

        # Try direct converter mapping first (reverse map)
        if 'key.converter' in user_configs:
            converter_class = user_configs['key.converter']
            if converter_class in reverse_format_mapping:
                return reverse_format_mapping[converter_class]
            return converter_class  # Return as-is if not in mapping

        # Try to get format from user configs (direct format key)
        format_key = user_configs.get('output.key.format') or user_configs.get('key.format')
        if format_key:
            return format_key

        # Try to get default from template if available
        if template_config_defs:
            template_default = self._get_template_default_value(template_config_defs, 'output.key.format')
            if template_default:
                resolved_default = self._resolve_template_default(template_default, fm_configs)
                return resolved_default

        # Default fallback
        return 'JSON'
<<<<<<< HEAD
    
    def _derive_output_data_format(self, user_configs: Dict[str, str], fm_configs: Dict[str, str], template_config_defs: List[Dict[str, Any]] = None, config_name: str = None) -> Optional[str]:
=======

    def _derive_output_data_format(self, user_configs: Dict[str, str], fm_configs: Dict[str, str], template_config_defs: List[Dict[str, Any]] = None) -> Optional[str]:
>>>>>>> 6d1cba65

        """Derive output.data.format from user configs using reverse format mapping"""
        # Reverse data format mapping from template (converter class -> format key)
        reverse_format_mapping = {
            "io.confluent.connect.avro.AvroConverter": "AVRO",
            "io.confluent.connect.json.JsonSchemaConverter": "JSON_SR",
            "io.confluent.connect.protobuf.ProtobufConverter": "PROTOBUF",
            "org.apache.kafka.connect.converters.ByteArrayConverter": "BYTES",
            "org.apache.kafka.connect.json.JsonConverter": "JSON",
            "org.apache.kafka.connect.storage.StringConverter": "STRING"
        }

        # Try direct converter mapping first (reverse map)
        if 'value.converter' in user_configs:
            converter_class = user_configs['value.converter']
            if converter_class in reverse_format_mapping:
                return reverse_format_mapping[converter_class]
            return converter_class  # Return as-is if not in mapping

        # Try to get format from user configs (direct format key)
        format_key = user_configs.get('output.data.format') or user_configs.get('value.format')
        if format_key:
<<<<<<< HEAD
          return format_key
        
=======
            return format_key

>>>>>>> 6d1cba65
        # Try to get default from template if available
        if template_config_defs:
            template_default = self._get_template_default_value(template_config_defs, 'output.data.format')
            if template_default:
                resolved_default = self._resolve_template_default(template_default, fm_configs)
                return resolved_default

        # Default fallback
        return 'JSON'
<<<<<<< HEAD
    
    def _derive_output_data_key_format(self, user_configs: Dict[str, str], fm_configs: Dict[str, str], template_config_defs: List[Dict[str, Any]] = None, config_name: str = None) -> Optional[str]:
=======

    def _derive_output_data_key_format(self, user_configs: Dict[str, str], fm_configs: Dict[str, str], template_config_defs: List[Dict[str, Any]] = None) -> Optional[str]:
>>>>>>> 6d1cba65

        """Derive output.data.key.format from user configs using reverse format mapping"""
        # Reverse data format mapping from template (converter class -> format key)
        reverse_format_mapping = {
            "io.confluent.connect.avro.AvroConverter": "AVRO",
            "io.confluent.connect.json.JsonSchemaConverter": "JSON_SR",
            "io.confluent.connect.protobuf.ProtobufConverter": "PROTOBUF",
            "org.apache.kafka.connect.converters.ByteArrayConverter": "BYTES",
            "org.apache.kafka.connect.json.JsonConverter": "JSON",
            "org.apache.kafka.connect.storage.StringConverter": "STRING"
        }

        # Try direct converter mapping first (reverse map)
        if 'key.converter' in user_configs:
            converter_class = user_configs['key.converter']
            if converter_class in reverse_format_mapping:
                return reverse_format_mapping[converter_class]
            return converter_class  # Return as-is if not in mapping

        # Try to get format from user configs (direct format key)
        format_key = user_configs.get('output.data.key.format') or user_configs.get('key.format')
        if format_key:
            return format_key

        # Try to infer from output key format if already derived
        if 'output.key.format' in fm_configs:
            return fm_configs['output.key.format']

        # Try to get default from template if available
        if template_config_defs:
            template_default = self._get_template_default_value(template_config_defs, 'output.data.key.format')
            if template_default:
                resolved_default = self._resolve_template_default(template_default, fm_configs)
                return resolved_default

        # Default fallback
        return 'JSON'
<<<<<<< HEAD
    
    def _derive_output_data_value_format(self, user_configs: Dict[str, str], fm_configs: Dict[str, str], template_config_defs: List[Dict[str, Any]] = None, config_name: str = None) -> Optional[str]:
=======

    def _derive_output_data_value_format(self, user_configs: Dict[str, str], fm_configs: Dict[str, str], template_config_defs: List[Dict[str, Any]] = None) -> Optional[str]:
>>>>>>> 6d1cba65
        """Derive output.data.value.format from user configs using reverse format mapping"""
        # Reverse data format mapping from template (converter class -> format key)
        reverse_format_mapping = {
            "io.confluent.connect.avro.AvroConverter": "AVRO",
            "io.confluent.connect.json.JsonSchemaConverter": "JSON_SR",
            "io.confluent.connect.protobuf.ProtobufConverter": "PROTOBUF",
            "org.apache.kafka.connect.converters.ByteArrayConverter": "BYTES",
            "org.apache.kafka.connect.json.JsonConverter": "JSON",
            "org.apache.kafka.connect.storage.StringConverter": "STRING"
        }

        # Try direct converter mapping first (reverse map)
        if 'value.converter' in user_configs:
            converter_class = user_configs['value.converter']
            if converter_class in reverse_format_mapping:
                return reverse_format_mapping[converter_class]
            return converter_class  # Return as-is if not in mapping

        # Try to get format from user configs (direct format key)
        format_key = user_configs.get('output.data.value.format') or user_configs.get('value.format')
        if format_key:
            return format_key

        # Try to infer from output data format if already derived
        if 'output.data.format' in fm_configs:
            return fm_configs['output.data.format']

        # Try to get default from template if available
        if template_config_defs:
            template_default = self._get_template_default_value(template_config_defs, 'output.data.value.format')
            if template_default:
                resolved_default = self._resolve_template_default(template_default, fm_configs)
                return resolved_default

        # Default fallback
        return 'JSON'
<<<<<<< HEAD
    
    def _derive_authentication_method(self, user_configs: Dict[str, str], fm_configs: Dict[str, str], template_config_defs: List[Dict[str, Any]] = None, config_name: str = None) -> Optional[str]:
=======

    def _derive_authentication_method(self, user_configs: Dict[str, str], fm_configs: Dict[str, str], template_config_defs: List[Dict[str, Any]] = None) -> Optional[str]:
>>>>>>> 6d1cba65

        """Derive authentication.method from user configs"""
        # Check for various authentication-related configs
        auth_configs = [
            'security.protocol',
            'sasl.mechanism',
            'authentication.type',
            'auth.method'
        ]

        for auth_config in auth_configs:
            if auth_config in user_configs:
                auth_value = user_configs[auth_config].lower()
                if 'plain' in auth_value:
                    return 'PLAIN'
                elif 'scram' in auth_value:
                    return 'SCRAM'
                elif 'oauth' in auth_value or 'bearer' in auth_value:
                    return 'OAUTHBEARER'
                elif 'ssl' in auth_value or 'tls' in auth_value:
                    return 'SSL'
                else:
                    return auth_value

        # Try to get default from template if available
        if template_config_defs:
            template_default = self._get_template_default_value(template_config_defs, 'authentication.method')
            if template_default:
                resolved_default = self._resolve_template_default(template_default, fm_configs)
                return resolved_default

        # Default fallback
        return 'PLAIN'
<<<<<<< HEAD
    
    def _derive_csfle_enabled(self, user_configs: Dict[str, str], fm_configs: Dict[str, str], template_config_defs: List[Dict[str, Any]] = None, config_name: str = None) -> Optional[str]:
=======

    def _derive_csfle_enabled(self, user_configs: Dict[str, str], fm_configs: Dict[str, str], template_config_defs: List[Dict[str, Any]] = None) -> Optional[str]:
>>>>>>> 6d1cba65

        """Derive csfle.enabled from user configs"""
        # Try to get default from template if available
        if template_config_defs:
            template_default = self._get_template_default_value(template_config_defs, 'csfle.enabled')
            if template_default:
                resolved_default = self._resolve_template_default(template_default, fm_configs)
                return resolved_default

        # Default fallback
        return 'false'
<<<<<<< HEAD
    
    def _derive_csfle_on_failure(self, user_configs: Dict[str, str], fm_configs: Dict[str, str], template_config_defs: List[Dict[str, Any]] = None, config_name: str = None) -> Optional[str]:
=======

    def _derive_csfle_on_failure(self, user_configs: Dict[str, str], fm_configs: Dict[str, str], template_config_defs: List[Dict[str, Any]] = None) -> Optional[str]:
>>>>>>> 6d1cba65

        """Derive csfle.onFailure from user configs"""
        # Try to get default from template if available
        if template_config_defs:
            template_default = self._get_template_default_value(template_config_defs, 'csfle.onFailure')
            if template_default:
                resolved_default = self._resolve_template_default(template_default, fm_configs)
                return resolved_default

        # Default fallback
        return 'FAIL'
<<<<<<< HEAD
    
    def _derive_ssl_mode(self, user_configs: Dict[str, str], fm_configs: Dict[str, str], template_config_defs: List[Dict[str, Any]] = None, config_name: str = None) -> Optional[str]:
=======

    def _derive_ssl_mode(self, user_configs: Dict[str, str], fm_configs: Dict[str, str], template_config_defs: List[Dict[str, Any]] = None) -> Optional[str]:
>>>>>>> 6d1cba65

        """Derive ssl.mode from user configs"""
        # Check for direct ssl.mode config first
        if 'ssl.mode' in user_configs:
            value = user_configs['ssl.mode'].lower()
            # Map common SSL mode values
            if value in ['prefer', 'preferred']:
                return 'prefer'
            elif value in ['require', 'required']:
                return 'require'
            elif value in ['verify-ca', 'verifyca', 'verify_ca']:
                return 'verify-ca'
            elif value in ['verify-full', 'verifyfull', 'verify_full']:
                return 'verify-full'
            elif value in ['disabled', 'disable', 'false', 'none']:
                return 'disabled'

        # Check for database-specific SSL mode configs
        for config_key in [
            'connection.sslmode',  # PostgreSQL
            'connection.sslMode',  # MySQL
            'database.ssl.mode',   # MySQL CDC
            'redis.ssl.mode',      # Redis
            'ssl.enabled',         # Generic
            'use.ssl',             # Generic
            'ssl.use'              # Generic
        ]:
            if config_key in user_configs:
                value = user_configs[config_key].lower()
                # Map boolean values
                if value in ['true', 'yes', '1', 'enabled']:
                    return 'require'  # Default to require when SSL is enabled
                elif value in ['false', 'no', '0', 'disabled']:
                    return 'disabled'
                # Map string values
                elif value in ['prefer', 'preferred']:
                    return 'prefer'
                elif value in ['require', 'required']:
                    return 'require'
                elif value in ['verify-ca', 'verifyca', 'verify_ca']:
                    return 'verify-ca'
                elif value in ['verify-full', 'verifyfull', 'verify_full']:
                    return 'verify-full'

        # Check for SSL-related configs that might indicate SSL usage
        ssl_indicators = [
            'ssl.truststorefile', 'ssl.truststorepassword', 'ssl.rootcertfile',
            'connection.javax.net.ssl.trustStore', 'connection.javax.net.ssl.trustStorePassword',
            'ssl.truststore.file', 'ssl.truststore.password', 'ssl.cert.file',
            'ssl.key.file', 'ssl.ca.file', 'ssl.certificate.file'
        ]

        for indicator in ssl_indicators:
            if indicator in user_configs and user_configs[indicator]:
                # If SSL certificates/truststores are provided, likely need verify-ca or verify-full
                cert_value = user_configs[indicator].lower()
                if 'verify' in cert_value or 'cert' in cert_value:
                    return 'verify-ca'  # Default to verify-ca when certificates are provided
                else:
                    return 'require'  # Default to require when SSL files are provided

        # Check for connection URL that might indicate SSL
        if 'connection.url' in user_configs:
            url = user_configs['connection.url'].lower()
            if 'ssl=true' in url or 'sslmode=' in url or 'useSSL=true' in url:
                # Extract SSL mode from URL if present
                if 'sslmode=prefer' in url:
                    return 'prefer'
                elif 'sslmode=require' in url:
                    return 'require'
                elif 'sslmode=verify-ca' in url:
                    return 'verify-ca'
                elif 'sslmode=verify-full' in url:
                    return 'verify-full'
                elif 'sslmode=disable' in url or 'sslmode=disabled' in url:
                    return 'disabled'
                else:
                    return 'require'  # Default to require when SSL is enabled in URL

        # Try to get default from template if available
        if template_config_defs:
            template_default = self._get_template_default_value(template_config_defs, 'ssl.mode')
            if template_default:
                resolved_default = self._resolve_template_default(template_default, fm_configs)
                return resolved_default

        # Default to prefer if no SSL configuration is found
        return 'prefer'
<<<<<<< HEAD
    
    def _derive_redis_hostname(self, user_configs: Dict[str, str], fm_configs: Dict[str, str], template_config_defs: List[Dict[str, Any]] = None, config_name: str = None) -> Optional[str]:
=======

    def _derive_redis_hostname(self, user_configs: Dict[str, str], fm_configs: Dict[str, str], template_config_defs: List[Dict[str, Any]] = None) -> Optional[str]:
>>>>>>> 6d1cba65

        """Derive redis.hostname from user configs"""
        # Check for direct redis.hostname config first
        if 'redis.hostname' in user_configs:
            return user_configs['redis.hostname']

        # Check for common Redis host configurations
        for config_key in [
            'redis.host', 'redis.server', 'redis.address', 'redis.endpoint',
            'host', 'server', 'address', 'endpoint'
        ]:
            if config_key in user_configs:
                value = user_configs[config_key]
                # If it's a host:port format, extract just the host
                if ':' in value:
                    host = value.split(':')[0]
                    return host
                return value

        # Check for redis.hosts config (format: host:port)
        if 'redis.hosts' in user_configs:
            hosts_value = user_configs['redis.hosts']
            if ':' in hosts_value:
                host = hosts_value.split(':')[0]
                return host

        # Check for connection URL that might contain Redis host
        for config_key in ['connection.url', 'connection.uri', 'redis.connection.url']:
            if config_key in user_configs:
                url = user_configs[config_key].lower()
                if 'redis://' in url:
                    # Extract host from Redis URL
                    # Format: redis://host:port/db
                    redis_part = url.replace('redis://', '')
                    if '@' in redis_part:
                        # Handle authentication: redis://user:pass@host:port/db
                        auth_part, host_part = redis_part.split('@', 1)
                        host = host_part.split('/')[0].split(':')[0]
                        return host
                    else:
                        host = redis_part.split('/')[0].split(':')[0]
                        return host

        return None
<<<<<<< HEAD
    
    def _derive_redis_portnumber(self, user_configs: Dict[str, str], fm_configs: Dict[str, str], template_config_defs: List[Dict[str, Any]] = None, config_name: str = None) -> Optional[str]:
=======

    def _derive_redis_portnumber(self, user_configs: Dict[str, str], fm_configs: Dict[str, str], template_config_defs: List[Dict[str, Any]] = None) -> Optional[str]:
>>>>>>> 6d1cba65

        """Derive redis.portnumber from user configs"""
        # Check for direct redis.portnumber config first
        if 'redis.portnumber' in user_configs:
            return user_configs['redis.portnumber']

        # Check for common Redis port configurations
        for config_key in [
            'redis.port', 'redis.server.port', 'port', 'server.port'
        ]:
            if config_key in user_configs:
                return user_configs[config_key]

        # Check for redis.hosts config (format: host:port)
        if 'redis.hosts' in user_configs:
            hosts_value = user_configs['redis.hosts']
            if ':' in hosts_value:
                port = hosts_value.split(':')[1]
                # Remove any additional path or query parameters
                if '/' in port:
                    port = port.split('/')[0]
                return port

        # Check for connection URL that might contain Redis port
        for config_key in ['connection.url', 'connection.uri', 'redis.connection.url']:
            if config_key in user_configs:
                url = user_configs[config_key].lower()
                if 'redis://' in url:
                    # Extract port from Redis URL
                    # Format: redis://host:port/db
                    redis_part = url.replace('redis://', '')
                    if '@' in redis_part:
                        # Handle authentication: redis://user:pass@host:port/db
                        auth_part, host_part = redis_part.split('@', 1)
                        host_port = host_part.split('/')[0]
                        if ':' in host_port:
                            port = host_port.split(':')[1]
                            return port
                    else:
                        host_port = redis_part.split('/')[0]
                        if ':' in host_port:
                            port = host_port.split(':')[1]
                            return port
        if template_config_defs:
            template_default = self._get_template_default_value(template_config_defs, 'redis.portnumber')
            if template_default:
                resolved_default = self._resolve_template_default(template_default, fm_configs)
                return resolved_default
        # Default Redis port
        return '6379'
<<<<<<< HEAD
    
    def _derive_redis_ssl_mode(self, user_configs: Dict[str, str], fm_configs: Dict[str, str], template_config_defs: List[Dict[str, Any]] = None, config_name: str = None) -> Optional[str]:
=======

    def _derive_redis_ssl_mode(self, user_configs: Dict[str, str], fm_configs: Dict[str, str], template_config_defs: List[Dict[str, Any]] = None) -> Optional[str]:
>>>>>>> 6d1cba65

        """Derive redis.ssl.mode from user configs"""
        # Check for direct redis.ssl.mode config first
        if 'redis.ssl.mode' in user_configs:
            value = user_configs['redis.ssl.mode'].lower()
            # Map common SSL mode values to Redis SSL mode values
            if value in ['disabled', 'disable', 'false', 'none', 'off']:
                return 'disabled'
            elif value in ['enabled', 'enable', 'true', 'on']:
                return 'enabled'
            elif value in ['server', 'server-only', 'verify-server']:
                return 'server'
            elif value in ['server+client', 'server+client', 'mutual', 'two-way']:
                return 'server+client'
            else:
                # Return as-is if it's already a valid Redis SSL mode
                return user_configs['redis.ssl.mode']

        # Check for Redis SSL enabled flag
        for config_key in ['redis.ssl.enabled', 'redis.ssl', 'ssl.enabled', 'use.ssl']:
            if config_key in user_configs:
                value = user_configs[config_key].lower()
                if value in ['true', 'yes', '1', 'enabled', 'on']:
                    return 'enabled'
                elif value in ['false', 'no', '0', 'disabled', 'off']:
                    return 'disabled'

        # Check for SSL-related configs that might indicate SSL usage
        ssl_indicators = [
            'redis.ssl.keystore.file', 'redis.ssl.keystore.password',
            'redis.ssl.truststore.file', 'redis.ssl.truststore.password',
            'redis.ssl.cert.file', 'redis.ssl.key.file', 'redis.ssl.ca.file'
        ]

        for indicator in ssl_indicators:
            if indicator in user_configs and user_configs[indicator]:
                # If SSL certificates/keystores are provided, determine the mode
                cert_value = user_configs[indicator].lower()
                if 'client' in cert_value or 'keystore' in indicator:
                    return 'server+client'  # Client certificates indicate mutual auth
                else:
                    return 'server'  # Server certificates only

        # Check for connection URL that might indicate SSL
        for config_key in ['connection.url', 'connection.uri', 'redis.connection.url']:
            if config_key in user_configs:
                url = user_configs[config_key].lower()
                if 'rediss://' in url:  # Redis with SSL
                    return 'enabled'
                elif 'redis://' in url and 'ssl=true' in url:
                    return 'enabled'
                elif 'redis://' in url and 'ssl=false' in url:
                    return 'disabled'

        # Try to get default from template if available
        if template_config_defs:
            template_default = self._get_template_default_value(template_config_defs, 'redis.ssl.mode')
            if template_default:
                resolved_default = self._resolve_template_default(template_default, fm_configs)
                return resolved_default

        # Default to disabled if no SSL configuration is found
        return 'disabled'

    def _derive_servicebus_namespace(self, user_configs: Dict[str, str], fm_configs: Dict[str, str], template_config_defs: List[Dict[str, Any]] = None, config_name: str = None) -> str:
        if 'azure.servicebus.namespace' in user_configs:
            return user_configs['azure.servicebus.namespace']

        # Try to extract from connection string if present
        conn_str = user_configs.get('azure.servicebus.connection.string')
        if conn_str:
            match = re.search(r'Endpoint=sb://([^.]+)\.servicebus\.windows\.net/', conn_str)
            if match:
                return match.group(1)
        return user_configs.get('azure.servicebus.namespace')

    def _derive_azure_servicebus_sas_keyname(self, user_configs: Dict[str, str], fm_configs: Dict[str, str], template_config_defs: List[Dict[str, Any]] = None, config_name: str = None) -> str:
        if 'azure.servicebus.sas.keyname' in user_configs:
            return user_configs['azure.servicebus.sas.keyname']

        # Try to extract from connection string if present
        conn_str = user_configs.get('azure.servicebus.connection.string')
        if conn_str:
            match = re.search(r'SharedAccessKeyName=([^;]+)', conn_str)
            if match:
                return match.group(1)
        return user_configs.get('azure.servicebus.sas.keyname')

    def _derive_azure_servicebus_sas_key(self, user_configs: Dict[str, str], fm_configs: Dict[str, str], template_config_defs: List[Dict[str, Any]] = None, config_name: str = None) -> str:
        if 'azure.servicebus.sas.key' in user_configs:
            return user_configs['azure.servicebus.sas.key']

        # Try to extract from connection string if present
        conn_str = user_configs.get('azure.servicebus.connection.string')
        if conn_str:
            match = re.search(r'SharedAccessKey=([^;]+)', conn_str)
            if match:
                return match.group(1)
        return user_configs.get('azure.servicebus.sas.key')

    def _derive_azure_servicebus_entity_name(self, user_configs: Dict[str, str], fm_configs: Dict[str, str], template_config_defs: List[Dict[str, Any]] = None, config_name: str = None) -> str:
        if 'azure.servicebus.entity.name' in user_configs:
            return user_configs['azure.servicebus.entity.name']

        # Try to extract from connection string if present
        conn_str = user_configs.get('azure.servicebus.connection.string')
        if conn_str:
            match = re.search(r'EntityPath=([^;]+)', conn_str)
            if match:
                return match.group(1)
        return user_configs.get('azure.servicebus.entity.name')

    def _derive_subject_name_strategy(self, user_configs: Dict[str, str], fm_configs: Dict[str, str], template_config_defs: List[Dict[str, Any]] = None, config_name: str = None) -> Optional[str]:
        """Derive subject name strategy from user configs by extracting recommended values from template config def"""
        
        # Get recommended values from template config definition for the specific config
        recommended_strategies = []
        if template_config_defs and config_name:
            for template_config_def in template_config_defs:
                if isinstance(template_config_def, dict) and template_config_def.get('name') == config_name:
                    recommended_values = template_config_def.get('recommended_values', [])
                    if recommended_values:
                        recommended_strategies.extend(recommended_values)
                        break
        
        # Fallback to common recommended values if not found in template
        if not recommended_strategies:
            recommended_strategies = [
                "TopicNameStrategy",
                "RecordNameStrategy", 
                "TopicRecordNameStrategy"
            ]
        
        # Look for the specific config in user configs
        if config_name and config_name in user_configs:
            config_value = user_configs[config_name]
            # Extract config value by finding last . and get string after that
            if '.' in config_value:
                config_value = config_value.split('.')[-1]
            # Check if any recommended strategy is contained in the config value
            for strategy in recommended_strategies:
                if strategy.lower() == config_value.lower():
                    return strategy
        
        return None

    def _derive_reference_subject_name_strategy(self, user_configs: Dict[str, str], fm_configs: Dict[str, str], template_config_defs: List[Dict[str, Any]] = None, config_name: str = None) -> Optional[str]:
        """Derive reference subject name strategy from user configs by extracting recommended values from template config def"""
        
        # Get recommended values from template config definition for the specific config
        recommended_strategies = []
        if template_config_defs and config_name:
            for template_config_def in template_config_defs:
                if isinstance(template_config_def, dict) and template_config_def.get('name') == config_name:
                    recommended_values = template_config_def.get('recommended_values', [])
                    if recommended_values:
                        recommended_strategies.extend(recommended_values)
                        break
        
        # Fallback to common recommended values if not found in template
        if not recommended_strategies:
            recommended_strategies = [
                "DefaultReferenceSubjectNameStrategy",
                "QualifiedReferenceSubjectNameStrategy"
            ]
        
        # Look for the specific config in user configs
        if config_name and config_name in user_configs:
            config_value = user_configs[config_name]
            # Extract config value by finding last . and get string after that
            if '.' in config_value:
                config_value = config_value.split('.')[-1]
            # Check if any recommended strategy is contained in the config value
            for strategy in recommended_strategies:
                if strategy.lower() == config_value.lower():
                    return strategy
        
        return None

    def _apply_reverse_switch(self, switch_mapping: Dict[str, str], user_value: str) -> Optional[str]:
        """Apply reverse switch (following Java pattern)"""
        for switch_key, switch_value in switch_mapping.items():
            if switch_value == user_value:
                # If the matched key is "default", return None
                if switch_key == "default":
                    return None
                return switch_key
        return None

    def _do_semantic_matching(self, fm_configs: Dict[str, str], semantic_match_list: set, user_configs: Dict[str, str], template_config_defs: List[Dict[str, Any]], sm_template: Dict[str, Any]):
        """
        Perform semantic matching for configs that are not found in the template.

        Args:
            fm_configs: Dictionary of FM configurations
            semantic_match_list: Set of config names that need semantic matching
            user_configs: Dictionary of user configurations
            template_config_defs: List of template config definitions
        """
        if not semantic_match_list:
            self.logger.info("No configs require semantic matching")
            return

        self.logger.info(f"Performing semantic matching for {len(semantic_match_list)} configs: {', '.join(semantic_match_list)}")

        # Log SM template information
        self.logger.info(f"SM Template info for semantic matching:")
        if sm_template:
            self.logger.info(f"  - SM template type: {type(sm_template)}")
            self.logger.info(f"  - SM template keys: {list(sm_template.keys()) if isinstance(sm_template, dict) else 'Not a dict'}")
            if isinstance(sm_template, dict) and 'config_defs' in sm_template:
                self.logger.info(f"  - SM config_defs count: {len(sm_template['config_defs'])}")
            if isinstance(sm_template, dict) and 'sections' in sm_template:
                self.logger.info(f"  - SM sections count: {len(sm_template['sections'])}")
        else:
            self.logger.info(f"  - SM template is None/empty")

        # Get FM properties for matching (as dictionary)
        fm_properties_dict = {}
        for template_config_def in template_config_defs:
            fm_properties_dict[template_config_def.get('name')] = template_config_def

        self.logger.info(f"FM properties available for matching: {len(fm_properties_dict)}")

        # Perform semantic matching for each config in the list
        for config_name in semantic_match_list:
            if config_name in user_configs:
                user_value = user_configs[config_name]
                self.logger.info(f"Processing semantic match for '{config_name}' = '{user_value}'")



                # Get SM property from SM template
                sm_prop = self._get_sm_property_from_template(config_name, sm_template)

                if not sm_prop:
                    # Fallback to generic property if not found in SM template
                    self.logger.info(f"SM property '{config_name}' not found in template, using fallback")
                    sm_prop = {
                        'name': config_name,
                        'description': f"User config: {config_name}",
                        'type': 'STRING',
                        'section': 'General'
                    }
                else:
                    self.logger.info(f"Found SM property '{config_name}' in template: {sm_prop}")

                # Find best match using semantic matching with threshold
                result = self.semantic_matcher.find_best_match(sm_prop, fm_properties_dict, semantic_threshold=0.7)

                if result and result.matched_fm_property:
                    # Find the property name from the matched property info
                    fm_prop_name = None
                    for prop_name, prop_info in fm_properties_dict.items():
                        if prop_info == result.matched_fm_property:
                            fm_prop_name = prop_name
                            break

                    if fm_prop_name and fm_prop_name not in fm_configs:
                        fm_configs[fm_prop_name] = user_value
                        self.logger.info(f"Semantic match: {config_name} -> {fm_prop_name} (score: {result.similarity_score:.3f})")
                    elif fm_prop_name in fm_configs:
                        self.logger.debug(f"Skipping semantic mapping for {config_name} -> {fm_prop_name} as {fm_prop_name} is already mapped")
                    else:
                        self.logger.warning(f"Could not determine property name for matched property: {config_name}")
                else:
                    self.logger.warning(f"No semantic match found for config: {config_name}")
            else:
                self.logger.warning(f"Config {config_name} not found in user configs for semantic matching")

        self.logger.info(f"Semantic matching completed for {len(semantic_match_list)} configs")

    def _check_required_configs(self, fm_configs: Dict[str, str], template_config_defs: List[Dict[str, Any]], errors: List[str]):
        """
        Check for required configs that are missing from FM configs after semantic matching.

        Args:
            fm_configs: Dictionary of FM configurations
            template_config_defs: List of template config definitions
            errors: List to add error messages to
        """
        self.logger.info("Checking for required configs that are missing from FM configs")

        for template_config_def in template_config_defs:
            config_name = template_config_def.get('name')
            required_value = template_config_def.get('required', False)
            is_internal = template_config_def.get('internal', False)

            # Handle both string and boolean values for 'required' field
            is_required = False
            if isinstance(required_value, bool):
                is_required = required_value
            elif isinstance(required_value, str):
                is_required = required_value.lower() == 'true'



            # Skip internal configs as they are handled automatically
            if is_internal:
                continue

            # Check if this required config is missing from FM configs
            if is_required and config_name not in fm_configs:
                # Check if this config has a default value
                default_value = template_config_def.get('default_value')
                if default_value is not None:
                    # Use the default value for this required config
                    fm_configs[config_name] = str(default_value)
                    self.logger.info(f"Required config '{config_name}' missing but has default value '{default_value}' - using default")
                else:
                    # No default value available, add error
                    error_msg = f"Required FM Config '{config_name}' could not be derived from given configs."
                    # Check if this error message is already in the errors list to prevent duplicates
                    if error_msg not in errors:
                        errors.append(error_msg)
                        self.logger.warning(f"Required config '{config_name}' missing from fm_configs and no default value available. Available keys: {list(fm_configs.keys())}")
                    else:
                        self.logger.debug(f"Duplicate error message for '{config_name}' already exists, skipping")
            elif is_required and config_name in fm_configs:
                self.logger.info(f"Required config '{config_name}' found in fm_configs with value: {fm_configs[config_name]}")

            # Check if FM config value is part of recommended values (if config exists and has recommended values)
            if config_name in fm_configs:
                fm_config_value = fm_configs[config_name]
                recommended_values = template_config_def.get('recommended_values', [])

                if recommended_values and fm_config_value not in recommended_values:
                    # Try case-insensitive matching for enum-like values
                    fm_config_value_lower = fm_config_value.lower() if isinstance(fm_config_value, str) else str(fm_config_value).lower()
                    recommended_values_lower = [str(v).lower() for v in recommended_values]

                    if fm_config_value_lower not in recommended_values_lower:
                        error_msg = f"FM Config '{config_name}' value '{fm_config_value}' is not in the recommended values list: {recommended_values}"
                        # Check if this error message is already in the errors list to prevent duplicates
                        if error_msg not in errors:
                            errors.append(error_msg)
                            self.logger.warning(f"Value '{fm_config_value}' for '{config_name}' not in recommended values (case-insensitive check also failed)")
                        else:
                            self.logger.debug(f"Duplicate error message for '{config_name}' recommended values already exists, skipping")
                    else:
                        # Case-insensitive match found - log this for debugging
                        self.logger.info(f"Case-insensitive match found for '{config_name}': '{fm_config_value}' matches one of {recommended_values}")
                else:
                    # Value is in recommended values (case-sensitive match)
                    self.logger.debug(f"Value '{fm_config_value}' for '{config_name}' is in recommended values")

    def _get_sm_property_from_template(self, config_name: str, sm_template: Dict[str, Any]) -> Optional[Dict[str, Any]]:
        """
        Get SM property definition from SM template.

        Args:
            config_name: Name of the config to find
            sm_template: SM template dictionary

        Returns:
            SM property definition or None if not found
        """
        self.logger.debug(f"Looking for SM property '{config_name}' in template")

        if not sm_template:
            self.logger.debug(f"SM template is empty or None")
            return None

        # Handle different SM template structures
        available_keys = list(sm_template.keys()) if isinstance(sm_template, dict) else []
        self.logger.debug(f"SM template keys: {available_keys}")

        # Try configs (newer format)
        if 'configs' in sm_template:
            self.logger.debug(f"Searching in 'configs' (count: {len(sm_template['configs'])})")
            for config_def in sm_template['configs']:
                if isinstance(config_def, dict) and config_def.get('name') == config_name:
                    self.logger.debug(f"Found SM property '{config_name}' in configs")
                    self.logger.debug(f"Property details: {config_def}")
                    return config_def

        # Try groups (newer format)
        if 'groups' in sm_template:
            groups = sm_template['groups']
            self.logger.debug(f"Searching in 'groups' (count: {len(groups)})")
            for group in groups:
                if isinstance(group, dict):
                    group_name = group.get('name', 'Unknown')
                    group_configs = group.get('configs', [])
                    self.logger.debug(f"Searching in group '{group_name}' (configs: {len(group_configs)})")

                    for config_def in group_configs:
                        if isinstance(config_def, dict) and config_def.get('name') == config_name:
                            self.logger.debug(f"Found SM property '{config_name}' in group '{group_name}'")
                            self.logger.debug(f"Property details: {config_def}")
                            return config_def

        # Try sections (older format)
        if 'sections' in sm_template:
            sections = sm_template['sections']
            self.logger.debug(f"Searching in 'sections' (count: {len(sections)})")
            for section in sections:
                if isinstance(section, dict):
                    section_name = section.get('name', 'Unknown')
                    section_configs = section.get('config_defs', [])
                    self.logger.debug(f"Searching in section '{section_name}' (configs: {len(section_configs)})")

                    for config_def in section_configs:
                        if isinstance(config_def, dict) and config_def.get('name') == config_name:
                            self.logger.debug(f"Found SM property '{config_name}' in section '{section_name}'")
                            self.logger.debug(f"Property details: {config_def}")
                            return config_def

        self.logger.debug(f"SM property '{config_name}' not found in template")
        return None

    def _load_semantic_matcher_from_path(self):
        """Load semantic matcher class from the specified path"""
        if not self.semantic_matcher_path:
            return

        try:
            semantic_matcher_file = Path(self.semantic_matcher_path)
            if not semantic_matcher_file.exists():
                self.logger.warning(f"Semantic matcher file not found: {self.semantic_matcher_path}")
                return

            self.logger.info(f"Loading semantic matcher from: {self.semantic_matcher_path}")

            # Import the custom semantic matcher module
            import importlib.util
            spec = importlib.util.spec_from_file_location("custom_semantic_matcher", semantic_matcher_file)
            custom_module = importlib.util.module_from_spec(spec)
            spec.loader.exec_module(custom_module)

            # Get the SemanticMatcher class from the custom module
            if hasattr(custom_module, 'SemanticMatcher'):
                CustomSemanticMatcher = custom_module.SemanticMatcher
                self.semantic_matcher = CustomSemanticMatcher()
                self.logger.info(f"Successfully loaded custom semantic matcher from {self.semantic_matcher_path}")
            else:
                self.logger.error(f"SemanticMatcher class not found in {self.semantic_matcher_path}")

        except Exception as e:
            self.logger.error(f"Error loading semantic matcher from {self.semantic_matcher_path}: {e}")
            # Continue with default semantic matcher

    def _is_placeholder(self, value: str) -> bool:
        """Check if a value is a placeholder like ${xxxx}"""
        return value.startswith('${')

    def _extract_placeholder_name(self, placeholder: str) -> str:
        """Extract the placeholder name from ${xxxx} format"""
        if placeholder.startswith('${'):
            # Find the closing } or use the whole string after ${
            end_pos = placeholder.find('}', 2)
            if end_pos != -1:
                return placeholder[2:end_pos]  # Remove ${ and }
            else:
                return placeholder[2:]  # Remove ${ only
        return placeholder

    def _resolve_template_default(self, template_default: str, fm_configs: Dict[str, str]) -> str:
        """Resolve template default value, handling placeholders like ${xxxx}"""
        if self._is_placeholder(template_default):
            placeholder_name = self._extract_placeholder_name(template_default)
            if placeholder_name in fm_configs:
                resolved_value = fm_configs[placeholder_name]
                return resolved_value
            else:
                self.logger.warning(f"Placeholder '{placeholder_name}' not found in fm_configs")
                return None
        else:
            return template_default

    def _get_template_default_value(self, template_config_defs: List[Dict[str, Any]], config_name: str) -> Optional[str]:
        """Extract default value for a configuration from template definitions"""
        for template_config_def in template_config_defs:
            if template_config_def.get('name') == config_name:
                default_value = template_config_def.get('default_value')
                if default_value is not None:
                    return str(default_value)
        return None

    def _derive_connection_url(self, user_configs: Dict[str, str], fm_configs: Dict[str, str], template_config_defs: List[Dict[str, Any]] = None) -> Optional[str]:
        """Derive connection.url from user configs specifically for Snowflake connectors"""


        # Check for JDBC URL patterns that might contain Snowflake URLs
        jdbc_patterns = [
            'connection.url'
        ]

        for pattern in jdbc_patterns:
            if pattern in user_configs:
                jdbc_url = user_configs[pattern]
                if jdbc_url and 'jdbc:snowflake://' in jdbc_url:
                    # Extract Snowflake connection string by removing jdbc:snowflake:// prefix
                    snowflake_connection_string = jdbc_url.replace('jdbc:snowflake://', '')
                    return snowflake_connection_string.strip()
                elif jdbc_url and jdbc_url.startswith('jdbc:'):
                    # For non-Snowflake JDBC URLs, return null
                    return None

        # Try to get default from template if available
        if template_config_defs:
            template_default = self._get_template_default_value(template_config_defs, 'connection.url')
            if template_default:
                resolved_default = self._resolve_template_default(template_default, fm_configs)
                return resolved_default

        return None


    <|MERGE_RESOLUTION|>--- conflicted
+++ resolved
@@ -2462,13 +2462,8 @@
                 referenced_keys.add(referenced_key)
 
         return referenced_keys
-<<<<<<< HEAD
     
     def _derive_connection_host(self, user_configs: Dict[str, str], fm_configs: Dict[str, str], template_config_defs: List[Dict[str, Any]] = None, config_name: str = None) -> Optional[str]:
-=======
-
-    def _derive_connection_host(self, user_configs: Dict[str, str], fm_configs: Dict[str, str], template_config_defs: List[Dict[str, Any]] = None) -> Optional[str]:
->>>>>>> 6d1cba65
         """Derive connection.host from user configs (e.g., from JDBC URL or MongoDB connection string)"""
         # Try to extract from JDBC URL
         if 'connection.url' in user_configs:
@@ -2491,13 +2486,8 @@
                 return parsed.get('host')
 
         return None
-<<<<<<< HEAD
     
     def _derive_connection_port(self, user_configs: Dict[str, str], fm_configs: Dict[str, str], template_config_defs: List[Dict[str, Any]] = None, config_name: str = None) -> Optional[str]:
-=======
-
-    def _derive_connection_port(self, user_configs: Dict[str, str], fm_configs: Dict[str, str], template_config_defs: List[Dict[str, Any]] = None) -> Optional[str]:
->>>>>>> 6d1cba65
         """Derive connection.port from user configs (e.g., from JDBC URL)"""
         # Try to extract from JDBC URL
         if 'connection.url' in user_configs:
@@ -2529,13 +2519,8 @@
                 return parsed.get('user')
 
         return None
-<<<<<<< HEAD
     
     def _derive_connection_password(self, user_configs: Dict[str, str], fm_configs: Dict[str, str], template_config_defs: List[Dict[str, Any]] = None, config_name: str = None) -> Optional[str]:
-=======
-
-    def _derive_connection_password(self, user_configs: Dict[str, str], fm_configs: Dict[str, str], template_config_defs: List[Dict[str, Any]] = None) -> Optional[str]:
->>>>>>> 6d1cba65
         """Derive connection.password from user configs (e.g., from JDBC URL or MongoDB connection string)"""
         # Try to extract from JDBC URL
         if 'connection.url' in user_configs:
@@ -2652,14 +2637,8 @@
         # Check for server name config
         if 'server.name' in user_configs:
             return user_configs['server.name']
-
-<<<<<<< HEAD
     
     def _derive_input_key_format(self, user_configs: Dict[str, str], fm_configs: Dict[str, str], template_config_defs: List[Dict[str, Any]] = None, config_name: str = None) -> Optional[str]:
-=======
-
-    def _derive_input_key_format(self, user_configs: Dict[str, str], fm_configs: Dict[str, str], template_config_defs: List[Dict[str, Any]] = None) -> Optional[str]:
->>>>>>> 6d1cba65
         """Derive input.key.format from user configs using reverse format mapping"""
         # Reverse data format mapping from template (converter class -> format key)
         reverse_format_mapping = {
@@ -2696,13 +2675,8 @@
 
         # Default fallback
         return 'JSON'
-<<<<<<< HEAD
     
     def _derive_input_data_format(self, user_configs: Dict[str, str], fm_configs: Dict[str, str], template_config_defs: List[Dict[str, Any]] = None, config_name: str = None) -> Optional[str]:
-=======
-
-    def _derive_input_data_format(self, user_configs: Dict[str, str], fm_configs: Dict[str, str], template_config_defs: List[Dict[str, Any]] = None) -> Optional[str]:
->>>>>>> 6d1cba65
 
         """Derive input.data.format from user configs using reverse format mapping"""
         # Reverse data format mapping from template (converter class -> format key)
@@ -2740,13 +2714,8 @@
 
         # Default fallback
         return 'JSON'
-<<<<<<< HEAD
     
     def _derive_output_key_format(self, user_configs: Dict[str, str], fm_configs: Dict[str, str], template_config_defs: List[Dict[str, Any]] = None, config_name: str = None) -> Optional[str]:
-=======
-
-    def _derive_output_key_format(self, user_configs: Dict[str, str], fm_configs: Dict[str, str], template_config_defs: List[Dict[str, Any]] = None) -> Optional[str]:
->>>>>>> 6d1cba65
 
         """Derive output.key.format from user configs using reverse format mapping"""
         # Reverse data format mapping from template (converter class -> format key)
@@ -2780,13 +2749,8 @@
 
         # Default fallback
         return 'JSON'
-<<<<<<< HEAD
     
     def _derive_output_data_format(self, user_configs: Dict[str, str], fm_configs: Dict[str, str], template_config_defs: List[Dict[str, Any]] = None, config_name: str = None) -> Optional[str]:
-=======
-
-    def _derive_output_data_format(self, user_configs: Dict[str, str], fm_configs: Dict[str, str], template_config_defs: List[Dict[str, Any]] = None) -> Optional[str]:
->>>>>>> 6d1cba65
 
         """Derive output.data.format from user configs using reverse format mapping"""
         # Reverse data format mapping from template (converter class -> format key)
@@ -2809,13 +2773,8 @@
         # Try to get format from user configs (direct format key)
         format_key = user_configs.get('output.data.format') or user_configs.get('value.format')
         if format_key:
-<<<<<<< HEAD
           return format_key
-        
-=======
-            return format_key
-
->>>>>>> 6d1cba65
+
         # Try to get default from template if available
         if template_config_defs:
             template_default = self._get_template_default_value(template_config_defs, 'output.data.format')
@@ -2825,13 +2784,8 @@
 
         # Default fallback
         return 'JSON'
-<<<<<<< HEAD
-    
+
     def _derive_output_data_key_format(self, user_configs: Dict[str, str], fm_configs: Dict[str, str], template_config_defs: List[Dict[str, Any]] = None, config_name: str = None) -> Optional[str]:
-=======
-
-    def _derive_output_data_key_format(self, user_configs: Dict[str, str], fm_configs: Dict[str, str], template_config_defs: List[Dict[str, Any]] = None) -> Optional[str]:
->>>>>>> 6d1cba65
 
         """Derive output.data.key.format from user configs using reverse format mapping"""
         # Reverse data format mapping from template (converter class -> format key)
@@ -2869,13 +2823,9 @@
 
         # Default fallback
         return 'JSON'
-<<<<<<< HEAD
     
     def _derive_output_data_value_format(self, user_configs: Dict[str, str], fm_configs: Dict[str, str], template_config_defs: List[Dict[str, Any]] = None, config_name: str = None) -> Optional[str]:
-=======
-
-    def _derive_output_data_value_format(self, user_configs: Dict[str, str], fm_configs: Dict[str, str], template_config_defs: List[Dict[str, Any]] = None) -> Optional[str]:
->>>>>>> 6d1cba65
+
         """Derive output.data.value.format from user configs using reverse format mapping"""
         # Reverse data format mapping from template (converter class -> format key)
         reverse_format_mapping = {
@@ -2912,13 +2862,8 @@
 
         # Default fallback
         return 'JSON'
-<<<<<<< HEAD
     
     def _derive_authentication_method(self, user_configs: Dict[str, str], fm_configs: Dict[str, str], template_config_defs: List[Dict[str, Any]] = None, config_name: str = None) -> Optional[str]:
-=======
-
-    def _derive_authentication_method(self, user_configs: Dict[str, str], fm_configs: Dict[str, str], template_config_defs: List[Dict[str, Any]] = None) -> Optional[str]:
->>>>>>> 6d1cba65
 
         """Derive authentication.method from user configs"""
         # Check for various authentication-related configs
@@ -2952,13 +2897,8 @@
 
         # Default fallback
         return 'PLAIN'
-<<<<<<< HEAD
     
     def _derive_csfle_enabled(self, user_configs: Dict[str, str], fm_configs: Dict[str, str], template_config_defs: List[Dict[str, Any]] = None, config_name: str = None) -> Optional[str]:
-=======
-
-    def _derive_csfle_enabled(self, user_configs: Dict[str, str], fm_configs: Dict[str, str], template_config_defs: List[Dict[str, Any]] = None) -> Optional[str]:
->>>>>>> 6d1cba65
 
         """Derive csfle.enabled from user configs"""
         # Try to get default from template if available
@@ -2970,13 +2910,8 @@
 
         # Default fallback
         return 'false'
-<<<<<<< HEAD
     
     def _derive_csfle_on_failure(self, user_configs: Dict[str, str], fm_configs: Dict[str, str], template_config_defs: List[Dict[str, Any]] = None, config_name: str = None) -> Optional[str]:
-=======
-
-    def _derive_csfle_on_failure(self, user_configs: Dict[str, str], fm_configs: Dict[str, str], template_config_defs: List[Dict[str, Any]] = None) -> Optional[str]:
->>>>>>> 6d1cba65
 
         """Derive csfle.onFailure from user configs"""
         # Try to get default from template if available
@@ -2988,13 +2923,8 @@
 
         # Default fallback
         return 'FAIL'
-<<<<<<< HEAD
     
     def _derive_ssl_mode(self, user_configs: Dict[str, str], fm_configs: Dict[str, str], template_config_defs: List[Dict[str, Any]] = None, config_name: str = None) -> Optional[str]:
-=======
-
-    def _derive_ssl_mode(self, user_configs: Dict[str, str], fm_configs: Dict[str, str], template_config_defs: List[Dict[str, Any]] = None) -> Optional[str]:
->>>>>>> 6d1cba65
 
         """Derive ssl.mode from user configs"""
         # Check for direct ssl.mode config first
@@ -3083,13 +3013,8 @@
 
         # Default to prefer if no SSL configuration is found
         return 'prefer'
-<<<<<<< HEAD
     
     def _derive_redis_hostname(self, user_configs: Dict[str, str], fm_configs: Dict[str, str], template_config_defs: List[Dict[str, Any]] = None, config_name: str = None) -> Optional[str]:
-=======
-
-    def _derive_redis_hostname(self, user_configs: Dict[str, str], fm_configs: Dict[str, str], template_config_defs: List[Dict[str, Any]] = None) -> Optional[str]:
->>>>>>> 6d1cba65
 
         """Derive redis.hostname from user configs"""
         # Check for direct redis.hostname config first
@@ -3134,13 +3059,8 @@
                         return host
 
         return None
-<<<<<<< HEAD
     
     def _derive_redis_portnumber(self, user_configs: Dict[str, str], fm_configs: Dict[str, str], template_config_defs: List[Dict[str, Any]] = None, config_name: str = None) -> Optional[str]:
-=======
-
-    def _derive_redis_portnumber(self, user_configs: Dict[str, str], fm_configs: Dict[str, str], template_config_defs: List[Dict[str, Any]] = None) -> Optional[str]:
->>>>>>> 6d1cba65
 
         """Derive redis.portnumber from user configs"""
         # Check for direct redis.portnumber config first
@@ -3191,13 +3111,8 @@
                 return resolved_default
         # Default Redis port
         return '6379'
-<<<<<<< HEAD
     
     def _derive_redis_ssl_mode(self, user_configs: Dict[str, str], fm_configs: Dict[str, str], template_config_defs: List[Dict[str, Any]] = None, config_name: str = None) -> Optional[str]:
-=======
-
-    def _derive_redis_ssl_mode(self, user_configs: Dict[str, str], fm_configs: Dict[str, str], template_config_defs: List[Dict[str, Any]] = None) -> Optional[str]:
->>>>>>> 6d1cba65
 
         """Derive redis.ssl.mode from user configs"""
         # Check for direct redis.ssl.mode config first
