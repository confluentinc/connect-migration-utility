--- conflicted
+++ resolved
@@ -201,7 +201,6 @@
         fm_configs = comparator.process_connectors()
         logger.info("Connector processing completed successfully")
 
-<<<<<<< HEAD
         # If offsets are required, fetch them from the workers and add them to the FM configs
         if getattr(args, 'offsets_required', None) and discovery:
             logger.info("Fetching offsets for connectors")
@@ -261,7 +260,6 @@
                         break
                 except Exception as e:
                     logger.error(f"Failed to create connector(s) from {json_file}: {e}")
-=======
         # Generate migration summary automatically
         logger.info("Generating migration summary...")
         try:
@@ -272,7 +270,6 @@
             logger.warning(f"Failed to generate migration summary: {e}")
             logger.info("Continuing without summary generation...")
 
->>>>>>> 53928abd
     except Exception as e:
         logger.error(f"Migration failed: {str(e)}", exc_info=True)
         sys.exit(1)
